try:
    from firedrake.slate.slac.compiler import PETSC_ARCH
except:
    import os

    PETSC_ARCH = os.environ.get('PETSC_ARCH')
    PETSC_DIR = os.environ.get('PETSC_DIR')
    PETSC_ARCH = os.path.join(PETSC_DIR, PETSC_ARCH)
    if not os.path.exists(os.path.join(PETSC_ARCH, 'include/eigen3')):
        PETSC_ARCH = '/usr/local'

from adapt_utils.options import DefaultOptions


__all__ = ["get_eigendecomposition_kernel", "get_reordered_eigendecomposition_kernel",
           "set_eigendecomposition_kernel", "intersect_kernel", "anisotropic_refinement_kernel",
           "metric_from_hessian_kernel", "scale_metric_kernel", "include_dir"]


include_dir = ["%s/include/eigen3" % PETSC_ARCH]


def get_eigendecomposition_kernel(d):
    return """
#include <Eigen/Dense>

using namespace Eigen;

void get_eigendecomposition(double EVecs_[%d], double EVals_[%d], const double * M_) {
  Map<Matrix<double, %d, %d, RowMajor> > EVecs((double *)EVecs_);
  Map<Vector%dd> EVals((double *)EVals_);
  Map<Matrix<double, %d, %d, RowMajor> > M((double *)M_);
  SelfAdjointEigenSolver<Matrix<double, %d, %d, RowMajor>> eigensolver(M);
  Matrix<double, %d, %d, RowMajor> Q = eigensolver.eigenvectors();
  Vector%dd D = eigensolver.eigenvalues();
  EVecs = Q;
  EVals = D;
}
""" % (d*d, d, d, d, d, d, d, d, d, d, d, d)

<<<<<<< HEAD
=======

>>>>>>> 1b55c820
get_reordered_eigendecomposition_kernel_2d = """
#include <Eigen/Dense>

using namespace Eigen;

void get_reordered_eigendecomposition(double EVecs_[4], double EVals_[2], const double * M_) {
  Map<Matrix<double, 2, 2, RowMajor> > EVecs((double *)EVecs_);
  Map<Vector2d> EVals((double *)EVals_);
  Map<Matrix<double, 2, 2, RowMajor> > M((double *)M_);
  SelfAdjointEigenSolver<Matrix<double, 2, 2, RowMajor>> eigensolver(M);
  Matrix<double, 2, 2, RowMajor> Q = eigensolver.eigenvectors().transpose();
  Vector2d D = eigensolver.eigenvalues();
  if (fabs(D(0)) > fabs(D(1))) {
    EVecs(0,0) = Q(1,0);
    EVecs(0,1) = Q(1,1);
    EVecs(1,0) = Q(0,0);
    EVecs(1,1) = Q(0,1);
    EVals(0) = D(0);
    EVals(1) = D(1);
  } else {
    EVecs(0,0) = Q(0,0);
    EVecs(0,1) = Q(0,1);
    EVecs(1,0) = Q(1,0);
    EVecs(1,1) = Q(1,1);
    EVals(0) = D(1);
    EVals(1) = D(0);
  }
}
"""

<<<<<<< HEAD
=======

>>>>>>> 1b55c820
def get_reordered_eigendecomposition_kernel(d):
    if d == 2:
        return get_reordered_eigendecomposition_kernel_2d
    else:
<<<<<<< HEAD
        raise NotImplementedError# TODO: 3d case
=======
        raise NotImplementedError  # TODO
>>>>>>> 1b55c820

def set_eigendecomposition_kernel(d):
    return """
#include <Eigen/Dense>

using namespace Eigen;

void set_eigendecomposition(double M_[%d], const double * EVecs_, const double * EVals_) {
  Map<Matrix<double, %d, %d, RowMajor> > M((double *)M_);
  Map<Matrix<double, %d, %d, RowMajor> > EVecs((double *)EVecs_);
  Map<Vector%dd> EVals((double *)EVals_);
  M = EVecs.transpose() * EVals.asDiagonal() * EVecs;
}
""" % (d*d, d, d, d, d, d)

def intersect_kernel(d):
    return """
#include <Eigen/Dense>

using namespace Eigen;

void intersect(double M_[%d], const double * A_, const double * B_) {
  Map<Matrix<double, %d, %d, RowMajor> > M((double *)M_);
  Map<Matrix<double, %d, %d, RowMajor> > A((double *)A_);
  Map<Matrix<double, %d, %d, RowMajor> > B((double *)B_);
  SelfAdjointEigenSolver<Matrix<double, %d, %d, RowMajor>> eigensolver(A);
  Matrix<double, %d, %d, RowMajor> Q = eigensolver.eigenvectors();
  Matrix<double, %d, %d, RowMajor> D = eigensolver.eigenvalues().array().sqrt().matrix().asDiagonal();
  Matrix<double, %d, %d, RowMajor> Sq = Q * D * Q.transpose();
  Matrix<double, %d, %d, RowMajor> Sqi = Q * D.inverse() * Q.transpose();
  SelfAdjointEigenSolver<Matrix<double, %d, %d, RowMajor>> eigensolver2(Sqi.transpose() * B * Sqi);
  Q = eigensolver2.eigenvectors();
  D = eigensolver2.eigenvalues().array().max(1).matrix().asDiagonal();
  M = Sq.transpose() * Q * D * Q.transpose() * Sq;
}
""" % (d*d, d, d, d, d, d, d, d, d, d, d, d, d, d, d, d, d, d, d)

def anisotropic_refinement_kernel(d, direction):
    assert d in (2, 3)
    scale = 4 if d == 2 else 8
    return """
#include <Eigen/Dense>

using namespace Eigen;

void anisotropic(double A_[%d]) {
  Map<Matrix<double, %d, %d, RowMajor> > A((double *)A_);
  SelfAdjointEigenSolver<Matrix<double, %d, %d, RowMajor>> eigensolver(A);
  Matrix<double, %d, %d, RowMajor> Q = eigensolver.eigenvectors();
  Vector%dd D = eigensolver.eigenvalues();
  Array%dd D_array = D.array();
  D_array(%d) *= %f;
  A = Q * D_array.matrix().asDiagonal() * Q.transpose();
}
""" % (d*d, d, d, d, d, d, d, d, d, direction, scale)

# TODO: 3d implementation
def metric_from_hessian_kernel(noscale=False, op=DefaultOptions()):
    p = op.norm_order
    if p is None:
        return """
#include <Eigen/Dense>
#include <algorithm>

using namespace Eigen;

void metric_from_hessian(double A_[4], double * f, const double * B_)
{
  Map<Matrix<double, 2, 2, RowMajor> > A((double *)A_);
  Map<Matrix<double, 2, 2, RowMajor> > B((double *)B_);
  double mean_diag = 0.5*(B(0,1) + B(1,0));
  B(0,1) = mean_diag;
  B(1,0) = mean_diag;
  SelfAdjointEigenSolver<Matrix<double, 2, 2, RowMajor>> eigensolver(B);
  Matrix<double, 2, 2, RowMajor> Q = eigensolver.eigenvectors();
  Vector2d D = eigensolver.eigenvalues();
  D(0) = fmax(1e-10, abs(D(0)));
  D(1) = fmax(1e-10, abs(D(1)));

  /* Normalisation */
  if (%s) {
    double det = D(0) * D(1);
    *f += sqrt(det);
  }
  A += Q * D.asDiagonal() * Q.transpose();
}
""" % ('false' if noscale or op.normalisation == 'error' else 'true')
    else:
        return """
#include <Eigen/Dense>
#include <algorithm>

using namespace Eigen;

void metric_from_hessian(double A_[4], double * f, const double * B_)
{
  Map<Matrix<double, 2, 2, RowMajor> > A((double *)A_);
  Map<Matrix<double, 2, 2, RowMajor> > B((double *)B_);
  double mean_diag = 0.5*(B(0,1) + B(1,0));
  B(0,1) = mean_diag;
  B(1,0) = mean_diag;
  SelfAdjointEigenSolver<Matrix<double, 2, 2, RowMajor>> eigensolver(B);
  Matrix<double, 2, 2, RowMajor> Q = eigensolver.eigenvectors();
  Vector2d D = eigensolver.eigenvalues();
  D(0) = fmax(1e-10, abs(D(0)));
  D(1) = fmax(1e-10, abs(D(1)));
  double scaling = 1.0;

  /* Normalisation */
  if (%s) {
    double det = D(0) * D(1);
    scaling = pow(det, -1 / (2 * %d + 2));
    *f += pow(det, %d / (2 * %d + 2));
  }
  A += scaling * Q * D.asDiagonal() * Q.transpose();
}
""" % (p, 'false' if noscale else 'true', p, p)

def scale_metric_kernel(d, op=DefaultOptions()):
    ia2 = pow(op.max_anisotropy, -2)
    ih_min2 = pow(op.h_min, -2)
    ih_max2 = pow(op.h_max, -2)
    return """
#include <Eigen/Dense>
#include <algorithm>

using namespace Eigen;

void scale_metric(double A_[%d])
{
  Map<Matrix<double, %d, %d, RowMajor> > A((double *)A_);
  SelfAdjointEigenSolver<Matrix<double, %d, %d, RowMajor>> eigensolver(A);
  Matrix<double, %d, %d, RowMajor> Q = eigensolver.eigenvectors();
  Vector%dd D = eigensolver.eigenvalues();
  for (int i=0; i<%d; i++) D(i) = fmin(%f, fmax(%f, abs(D(i))));
  double max_eig = fmax(D(0), D(1));
  if (%d == 3) max_eig = fmax(max_eig, D(2));
  for (int i=0; i<%d; i++) D(i) = fmax(D(i), %f * max_eig);
  A = Q * D.asDiagonal() * Q.transpose();
}
""" % (d*d, d, d, d, d, d, d, d, d, ih_min2, ih_max2, d, d, ia2)<|MERGE_RESOLUTION|>--- conflicted
+++ resolved
@@ -38,10 +38,6 @@
 }
 """ % (d*d, d, d, d, d, d, d, d, d, d, d, d)
 
-<<<<<<< HEAD
-=======
-
->>>>>>> 1b55c820
 get_reordered_eigendecomposition_kernel_2d = """
 #include <Eigen/Dense>
 
@@ -72,19 +68,11 @@
 }
 """
 
-<<<<<<< HEAD
-=======
-
->>>>>>> 1b55c820
 def get_reordered_eigendecomposition_kernel(d):
     if d == 2:
         return get_reordered_eigendecomposition_kernel_2d
     else:
-<<<<<<< HEAD
-        raise NotImplementedError# TODO: 3d case
-=======
-        raise NotImplementedError  # TODO
->>>>>>> 1b55c820
+        raise NotImplementedError  # TODO: 3d case
 
 def set_eigendecomposition_kernel(d):
     return """
