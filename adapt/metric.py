from firedrake import *

import numpy as np
import numpy
from numpy import linalg as la
from scipy import linalg as sla

from adapt_utils.options import DefaultOptions
from adapt_utils.adapt.recovery import construct_hessian


__all__ = ["steady_metric", "isotropic_metric", "anisotropic_refinement", "metric_intersection", "metric_relaxation", "metric_complexity"]


def steady_metric(f, H=None, mesh=None, noscale=False, op=DefaultOptions()):
    r"""
    Computes the steady metric for mesh adaptation. Based on Nicolas Barral's function
    ``computeSteadyMetric``, from ``adapt.py``, 2016.

    :arg f: field to compute the Hessian of.
    :arg H: reconstructed Hessian associated with `f` (if already computed).
    :param op: `Options` class object providing min/max cell size values.
    :return: steady metric associated with Hessian H.
    """
    if H is None:
        H = construct_hessian(f, mesh=mesh, op=op)
    V = H.function_space()
    mesh = V.mesh()
    dim = mesh.topological_dimension()
    assert dim in (2, 3)

    # Functions to hold metric and its determinant
    M = Function(V)
    detH = Function(FunctionSpace(mesh, "CG", 1))

    # Set parameters
    ia2 = pow(op.max_anisotropy, -2)
    ih_min2 = pow(op.h_min, -2)
    ih_max2 = pow(op.h_max, -2)
    assert op.normalisation in ('complexity', 'error')
    rescale = 1 if noscale else op.target
    if f is not None:
        rescale /= max(norm(f), op.f_min)
        #rescale = interpolate(rescale/max_value(abs(f), op.f_min))
    p = op.norm_order

    msg = "WARNING: minimum element size reached as {m:.2e}"
    for k in range(mesh.num_vertices()):

        # Generate local Hessian
        H_loc = H.dat.data[k]
        for i in range(dim-1):
            for j in range(i+1, dim):
                mean_diag = 0.5*(H_loc[i][j] + H_loc[j][i])
                H_loc[i][j] = mean_diag
                H_loc[j][i] = mean_diag

        # Find eigenpairs of Hessian and truncate eigenvalues
        lam, v = la.eig(H_loc)
        if np.any(np.iscomplex(lam)):
            if np.all(np.isclose(np.imag(lam), np.zeros(dim))):
                lam = np.real(lam)
            else:
                raise ValueError("Complex eigenvalues encountered:\n", lam)
        if np.any(np.iscomplex(v)):
<<<<<<< HEAD
            if np.all(np.isclose(np.imag(v), np.zeros(dim, dim))):
=======
            if np.all(np.isclose(np.imag(v), np.zeros((dim, dim)))):
>>>>>>> f231c2f8
                v = np.real(v)
            else:
                raise ValueError("Complex eigenvectors encountered:\n", v)

        # Truncate eigenvalues to avoid round-off error
        det = 1.
        for i in range(dim):
            lam[i] = max(abs(lam[i]), 1e-10)
            det *= lam[i]

        # Reconstruct edited Hessian and rescale
        for l in range(dim):
            for i in range(dim):
                for j in range(i, dim):
                    M.dat.data[k][i, j] += lam[l]*v[l][i]*v[l][j]
        for i in range(1, dim):
            for j in range(i):
                M.dat.data[k][i, j] = M.dat.data[k][j, i]

        # Apply Lp normalisation
        if not noscale:
            if p is None:
                if op.normalisation == 'complexity':
                    detH.dat.data[k] = np.sqrt(det)
            elif p >= 1:
                M.dat.data[k] *= pow(det, -1./(2*p + dim))
                detH.dat.data[k] = pow(det, p/(2.*p + dim))

    # Scale by target complexity / desired error
    if not noscale:
        if op.normalisation == 'complexity':
            M *= pow(op.target/assemble(detH*dx), 2/dim)
        else:
            M *= dim*op.target  # NOTE in the 'error' case this is the inverse thereof
            if p is not None:
                M *= pow(assemble(detH*dx), 1/p)

    for k in range(mesh.num_vertices()):

        # Find eigenpairs of metric
        lam, v = la.eig(M.dat.data[k])
        if np.any(np.iscomplex(lam)):
            if np.all(np.isclose(np.imag(lam), np.zeros(dim))):
                lam = np.real(lam)
            else:
                raise ValueError("Complex eigenvalues encountered:\n", lam)
        if np.any(np.iscomplex(v)):
<<<<<<< HEAD
            if np.all(np.isclose(np.imag(v), np.zeros(dim, dim))):
=======
            if np.all(np.isclose(np.imag(v), np.zeros((dim, dim)))):
>>>>>>> f231c2f8
                v = np.real(v)
            else:
                raise ValueError("Complex eigenvectors encountered:\n", v)

        # Impose maximum and minimum element sizes and maximum anisotropy
        det = 1.
        for i in range(dim):
            lam[i] = min(ih_min2, max(ih_max2, abs(lam[i])))
        lam_max = max(lam)
        for i in range(dim):
            lam[i] = max(lam[i], ia2*lam_max)
            if lam[i] < ia2*lam_max:
                lam[i] = ia2*lam_max
                raise Warning("Maximum anisotropy reached")
        if lam_max >= 0.9999*ih_min2:
            print(msg.format(m=np.sqrt(min(1./lam))))

        # Reconstruct edited Hessian
        for l in range(dim):
            for i in range(dim):
                for j in range(i, dim):
                    M.dat.data[k][i, j] += lam[l]*v[l][i]*v[l][j]
        for i in range(1, dim):
            for j in range(i):
                M.dat.data[k][i, j] = M.dat.data[k][j, i]
    return M

def isotropic_metric(f, noscale=False, op=DefaultOptions()):
    r"""
    Given a scalar error indicator field `f`, construct an associated isotropic metric field.

    :arg f: function to adapt to.
    :param op: `Options` class providing min/max cell size values.
    :return: isotropic metric corresponding to `f`.
    """
    assert len(f.ufl_element().value_shape()) == 0
    mesh = f.function_space().mesh()
    P1 = FunctionSpace(mesh, "CG", 1)
    dim = mesh.topological_dimension()
    assert dim in (2, 3)

    # Functions to hold metric and its diagonal entry
    M = Function(TensorFunctionSpace(mesh, "CG", 1))
    g = Function(P1)

    # Set parameters
    a2 = pow(op.max_anisotropy, 2)
    h_min2 = pow(op.h_min, 2)
    h_max2 = pow(op.h_max, 2)
    assert op.normalisation in ('complexity', 'error')
    rescale = 1 if noscale else op.target
    if f is not None:
        rescale /= max(norm(f), op.f_min)
    p = op.norm_order

    # Project into P1 space
    g.project(max_value(abs(rescale*f), 1e-10))
    g.interpolate(abs(g))  # ensure positivity

    # Normalise
    if not noscale:
        detM = Function(P1)
        detM.assign(g)
        if p is not None:
            assert p >= 1
            detM *= g
            g *= pow(detM, -1/(2*p + dim))
            detM.interpolate(pow(detM, p/(2*p + dim)))
        if op.normalisation == 'complexity':
            g *= pow(op.target/assemble(detM*dx), 2/dim)
        else:
            if p is not None:
                g *= pow(assemble(detM*dx), 1/p)

    # Construct metric
    alpha = max_value(1/h_max2, min_value(g, 1/h_min2))
    alpha = max_value(alpha, alpha/a2)
    if dim == 2:
        M.interpolate(as_matrix([[alpha, 0], [0, alpha]]))
    else:
        M.interpolate(as_matrix([[alpha, 0, 0], [0, alpha, 0], [0, 0, alpha]]))

    return M

def anisotropic_refinement(metric, direction=0):
    r"""
    Anisotropically refine a mesh (or, more precisely, the metric field associated with a mesh)
    in such a way as to approximately half the element size in a canonical direction (x- or y-), by
    scaling of the corresponding eigenvalue.

    :param M: metric to refine.
    :param direction: 0 or 1, corresponding to x- or y-direction, respectively.
    :return: anisotropically refined metric.
    """
    fs = metric.function_space()
    M = Function(fs)
    mesh = fs.mesh()
    dim = mesh.topological_dimension()
    assert dim in (2, 3)
    scale = 4 if dim == 2 else 8  # TODO: check this
    for k in range(mesh.num_vertices()):
        lam, v = la.eig(metric.dat.data[k])
        lam[direction] *= scale
        # TODO: these loops could be done more efficiently by just adding extra terms in the skew direction
        for l in range(dim):
            for i in range(dim):
                for j in range(i, dim):
                    M.dat.data[k][i, j] += lam[l]*v[l][i]*v[l][j]
        for i in range(1, dim):
            for j in range(i):
                M.dat.data[k][i, j] = M.dat.data[k][j, i]
    return M

def local_metric_intersection(M1, M2, dim=2):
    r"""
    Intersect two metrics `M1` and `M2` defined at a particular point in space.

    :arg M1: the first metric.
    :arg M2: the second metric.
    :kwarg dim: spatial dimension of space.
    """
    sqM1 = sla.sqrtm(M1)
    sqiM1 = la.inv(sqM1)  # Note inverse and square root commute whenever both are defined
    lam, v = la.eig(np.dot(np.transpose(sqiM1), np.dot(M2, sqiM1)))
    M12hat = np.zeros((dim, dim))
    for i in range(dim):
        M12hat[i, i] = max(lam[i], 1)
    M12 = np.dot(v, np.dot(M12hat, np.transpose(v)))
    return np.dot(np.transpose(sqM1), np.dot(M12, sqM1))

def metric_intersection(M1, M2, bdy=None):
    r"""
    Intersect a metric field, i.e. intersect (globally) over all local metrics.

    :arg M1: first metric to be intersected.
    :arg M2: second metric to be intersected.
    :param bdy: specify domain boundary to intersect over.
    :return: intersection of metrics M1 and M2.
    """
    V = M1.function_space()
    mesh = V.mesh()
    dim = mesh.topological_dimension()
    assert dim in (2, 3)
    assert V == M2.function_space()
    M = M1.copy()
    for i in DirichletBC(V, 0, bdy).nodes if bdy is not None else range(V.mesh().num_vertices()):
        M.dat.data[i][:,:] = local_metric_intersection(M1.dat.data[i], M2.dat.data[i], dim=dim)
    return M

def metric_relaxation(M1, M2, alpha=0.5):
    r"""
    Alternatively to intersection, pointwise metric information may be combined using a convex
    combination. Whilst this method does not have as clear an interpretation as metric intersection,
    it has the benefit that the combination may be weighted towards one of the metrics in question.

    :arg M1: first metric to be combined.
    :arg M2: second metric to be combined.
    :param alpha: scalar parameter in [0,1].
    :return: convex combination of metrics M1 and M2 with parameter alpha.
    """
    V = M1.function_space()
    assert V == M2.function_space()
    M = Function(V)
    M += alpha*M1 + (1-alpha)*M2
    return M

def metric_complexity(M):
    r"""
    Compute the complexity of a metric, which approximates the number of vertices in a mesh adapted
    based thereupon.
    """
    return assemble(sqrt(det(M))*dx)
<|MERGE_RESOLUTION|>--- conflicted
+++ resolved
@@ -63,11 +63,7 @@
             else:
                 raise ValueError("Complex eigenvalues encountered:\n", lam)
         if np.any(np.iscomplex(v)):
-<<<<<<< HEAD
-            if np.all(np.isclose(np.imag(v), np.zeros(dim, dim))):
-=======
             if np.all(np.isclose(np.imag(v), np.zeros((dim, dim)))):
->>>>>>> f231c2f8
                 v = np.real(v)
             else:
                 raise ValueError("Complex eigenvectors encountered:\n", v)
@@ -115,11 +111,7 @@
             else:
                 raise ValueError("Complex eigenvalues encountered:\n", lam)
         if np.any(np.iscomplex(v)):
-<<<<<<< HEAD
-            if np.all(np.isclose(np.imag(v), np.zeros(dim, dim))):
-=======
             if np.all(np.isclose(np.imag(v), np.zeros((dim, dim)))):
->>>>>>> f231c2f8
                 v = np.real(v)
             else:
                 raise ValueError("Complex eigenvectors encountered:\n", v)
