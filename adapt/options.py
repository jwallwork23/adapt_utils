from thetis import *
from thetis.configuration import *

import numpy as np


__all__ = ["DefaultOptions"]


class AdaptOptions(FrozenConfigurable):
    name = 'Common parameters for mesh adaptive simulations'

    # Mesh adaptivity parameters
    approach = Unicode('FixedMesh', help="Mesh adaptive approach, from {'FixedMesh', 'HessianBased', 'Vorticity', 'DWP', 'DWR'}").tag(config=True)
    dwr_approach = Unicode('error_representation', help="DWR error estimation approach, from {'error_representation', 'dwr', 'cell_facet_split'}. (See [Rognes & Logg, 2010])").tag(config=True)
    gradate = Bool(False, help='Toggle metric gradation.').tag(config=True)
<<<<<<< HEAD
    intersect = Bool(False, help='Intersect with previous metric.').tag(config=True)
=======
    intersect = Bool(False, help='Intersect with previous mesh.').tag(config=True)
>>>>>>> ffe8e7f5
    intersect_boundary = Bool(False, help='Intersect with initial boundary metric.').tag(config=True)
    adapt_on_bathymetry = Bool(False, help='Toggle adaptation based on bathymetry.').tag(config=True)
    plot_pvd = Bool(False, help='Toggle plotting of fields.').tag(config=True)
    plot_metric = Bool(False, help='Toggle plotting of metric field.').tag(config=True)
    max_element_growth = PositiveFloat(1.4, help="Metric gradation scaling parameter.").tag(config=True)
    max_anisotropy = PositiveFloat(100., help="Maximum tolerated anisotropy.").tag(config=True)
    num_adapt = NonNegativeInteger(12, help="Number of mesh adaptations per remesh.").tag(config=True)
    order_increase = Bool(False, help="Interpolate adjoint solution into higher order space.").tag(config=True)
    restrict = Unicode('anisotropy', help="Hessian restriction approach, from {'num_cells', 'anisotropy'}.").tag(config=True)
    hessian_recovery = Unicode('dL2', help="Hessian recovery technique, from {'dL2', 'parts'}.").tag(config=True)
    timestepper = Unicode('CrankNicolson', help="Time integration scheme used.").tag(config=True)
    norm_order = NonNegativeInteger(2, help="Degree p of Lp norm used.")
    family = Unicode('dg-dg', help="Mixed finite element family, from {'dg-dg', 'dg-cg'}.").tag(config=True)
    min_norm = PositiveFloat(1e-6).tag(config=True)
    max_norm = PositiveFloat(1e9).tag(config=True)
    element_rtol = PositiveFloat(0.01, help="Relative tolerance for convergence in mesh element count").tag(config=True)

    # Initialisation for number of adjoint steps (always be changed by a call to `store_adjoint`)
    adjoint_steps = NonNegativeInteger(1000, help="Number of adjoint steps used").tag(config=True)
    solve_adjoint = Bool(False).tag(config=True)
    objective_rtol = PositiveFloat(0.00025, help="Relative tolerance for convergence in objective value.").tag(config=True)

    def __init__(self, approach='FixedMesh'):
        try:
            assert(approach in ('FixedMesh', 'HessianBased', 'Vorticity', 'DWP', 'DWR', 'AdjointOnly'))
        except:
            raise ValueError
        self.approach = approach
        self.solve_adjoint = True if self.approach in ('DWP', 'DWR') else False

    def final_index(self):
        """Final timestep index"""
        return int(np.ceil(self.end_time / self.dt))

    def first_export(self):
        """First exported timestep of period of interest"""
        return int(self.start_time / (self.dt_per_export * self.dt))

    def final_export(self):
        """Final exported timestep of period of interest"""
        return int(np.ceil(self.end_time / (self.dt_per_export * self.dt)))

    def final_mesh_index(self):
        """Final mesh index"""
        return int(self.final_index() / self.dt_per_remesh)

    def exports_per_remesh(self):
        """Number of exports per mesh adaptation"""
        assert self.dt_per_remesh % self.dt_per_export == 0
        return int(self.dt_per_remesh / self.dt_per_export)

    def mixed_space(self, mesh, enrich=False):
        """
        :param mesh: mesh upon which to build mixed space.
        :return: mixed VectorFunctionSpace x FunctionSpace as specified by ``self.family``.
        """
        d1 = 1
        d2 = 2 if self.family == 'dg-cg' else 1
        if enrich:
            d1 += self.order_increase
            d2 += self.order_increase
        dgdg = self.family == 'dg-dg'
        return VectorFunctionSpace(mesh, "DG", d1) * FunctionSpace(mesh, "DG" if dgdg else "CG", d2)

    def adaptation_stats(self, mn, adaptTimer, solverTime, nEle, Sn, mM, t):
        """
        :arg mn: mesh number.
        :arg adaptTimer: time taken for mesh adaption.
        :arg solverTime: time taken for solver.
        :arg nEle: current number of elements.
        :arg Sn: sum over #Elements.
        :arg mM: tuple of min and max #Elements.
        :arg t: current simuation time.
        :return: mean element count.
        """
        av = Sn / mn
        print("""\n************************** Adaption step %d ****************************
Percent complete  : %4.1f%%    Adapt time : %4.2fs Solver time : %4.2fs     
#Elements... Current : %d  Mean : %d  Minimum : %s  Maximum : %s\n""" %
              (mn, 100 * t / self.end_time, adaptTimer, solverTime, nEle, av, mM[0], mM[1]))
        return av

    def directory(self):
        return 'outputs/' + self.approach + '/'

    def indicator(self, mesh, scale=1.):
        """Indicator function associated with region(s) of interest"""
        P1DG = FunctionSpace(mesh, "DG", 1)
        x, y = SpatialCoordinate(mesh)
        locs = self.region_of_interest
        eps = 1e-10
        for j in range(len(locs)):
            x0 = locs[j][0]
            y0 = locs[j][1]
            r = locs[j][2]
            if j == 0:
                b = lt((x-x0)*(x-x0) + (y-y0)*(y-y0), r*r + eps)
            else:
                b = Or(b, lt((x-x0)*(x-x0) + (y-y0)*(y-y0), r*r + eps))
        expr = conditional(b, scale, 0.)
        indi = Function(P1DG)
        indi.interpolate(expr)  # NOTE: Pyadjoint can't deal with coordinateless functions
        return indi

    def bump(self, mesh, scale=1.):
        """Bump function associated with region(s) of interest"""
        P1 = FunctionSpace(mesh, "CG", 1)
        x, y = SpatialCoordinate(mesh)
        locs = self.region_of_interest
        i = 0
        for j in range(len(locs)):
            x0 = locs[j][0]
            y0 = locs[j][1]
            r = locs[j][2]
            i += conditional(lt(((x-x0)*(x-x0) + (y-y0)*(y-y0)), r*r),
                             scale*exp(1.-1./(1.-(x-x0)*(x-x0)/r**2))*exp(1.-1./(1.-(y-y0)*(y-y0)/r**2)),
                             0.)
        bump = Function(P1)
        bump.interpolate(i)  # NOTE: Pyadjoint can't deal with coordinateless functions
        return bump

    def gaussian(self, mesh, scale=1.):
        """Gaussian function associated with region(s) of interest"""
        P1 = FunctionSpace(mesh, "CG", 1)
        x, y = SpatialCoordinate(mesh)
        locs = self.region_of_interest
        i = 0
        for j in range(len(locs)):
            x0 = locs[j][0]
            y0 = locs[j][1]
            r = locs[j][2]
            i += conditional(lt(((x-x0)*(x-x0) + (y-y0)*(y-y0)), r*r),
                             scale*exp(1. - 1. / (1. - ((x-x0)*(x-x0) + (y-y0)*(y-y0)) / r ** 2)),
                             0.)
        bump = Function(P1)
        bump.interpolate(i)  # NOTE: Pyadjoint can't deal with coordinateless functions
        return bump

    def box(self, mesh, scale=1.):
        """Box function associated with region(s) of interest"""
        P0 = FunctionSpace(mesh, "DG", 0)
        x, y = SpatialCoordinate(mesh)
        locs = self.region_of_interest
        for j in range(len(locs)):
            x0 = locs[j][0]
            y0 = locs[j][1]
            r = locs[j][2]
            if j == 0:
                b = And(And(gt(x, x0-r), lt(x, x0+r)), And(gt(y, y0-r), lt(y, y0+r)))
            else:
                b = Or(b, And(And(gt(x, x0-r), lt(x, x0+r)), And(gt(y, y0-r), lt(y, y0+r))))
        expr = conditional(b, scale, 0.)
        box = Function(P0)
        box.interpolate(expr)  # NOTE: Pyadjoint can't deal with coordinateless functions
        return box


class DefaultOptions(AdaptOptions):
    name = 'Parameters for the case where no mode is selected'
    mode = 'Default'

    # Solver parameters
    dt = PositiveFloat(0.01, name="Timestep").tag(config=True)
    start_time = NonNegativeFloat(0., help="Start of time window of interest").tag(config=True)
    end_time = PositiveFloat(10., help="End of time window of interest (and simulation)").tag(config=True)
    dt_per_export = PositiveInteger(10, help="Number of timesteps per export").tag(config=True)

    # Adaptivity parameters
    h_min = PositiveFloat(1e-6, help="Minimum tolerated element size").tag(config=True)
    h_max = PositiveFloat(1., help="Maximum tolerated element size").tag(config=True)
    target_vertices = PositiveFloat(1000., help="Target number of vertices (not an integer!)").tag(config=True)
    rescaling = PositiveFloat(0.85, help="Scaling parameter for target number of vertices.").tag(config=True)

    # Physical parameters
    viscosity = NonNegativeFloat(1e-3).tag(config=True)
    drag_coefficient = NonNegativeFloat(0.0025).tag(config=True)

    # Indicator function and adjoint
    region_of_interest = List(default_value=[(0.5, 0.5, 0.1)]).tag(config=True)
    loc_x = Float(0., help="x-coordinate of centre of important region").tag(config=True)
    loc_y = Float(0., help="y-coordinate of centre of important region").tag(config=True)
    loc_r = PositiveFloat(1., help="Radius of important region").tag(config=True)
<|MERGE_RESOLUTION|>--- conflicted
+++ resolved
@@ -14,11 +14,7 @@
     approach = Unicode('FixedMesh', help="Mesh adaptive approach, from {'FixedMesh', 'HessianBased', 'Vorticity', 'DWP', 'DWR'}").tag(config=True)
     dwr_approach = Unicode('error_representation', help="DWR error estimation approach, from {'error_representation', 'dwr', 'cell_facet_split'}. (See [Rognes & Logg, 2010])").tag(config=True)
     gradate = Bool(False, help='Toggle metric gradation.').tag(config=True)
-<<<<<<< HEAD
-    intersect = Bool(False, help='Intersect with previous metric.').tag(config=True)
-=======
     intersect = Bool(False, help='Intersect with previous mesh.').tag(config=True)
->>>>>>> ffe8e7f5
     intersect_boundary = Bool(False, help='Intersect with initial boundary metric.').tag(config=True)
     adapt_on_bathymetry = Bool(False, help='Toggle adaptation based on bathymetry.').tag(config=True)
     plot_pvd = Bool(False, help='Toggle plotting of fields.').tag(config=True)
