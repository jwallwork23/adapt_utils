from firedrake import *

from adapt_utils.options import DefaultOptions
from adapt_utils.adapt.metric import isotropic_metric
from adapt_utils.adapt.kernels import *


__all__ = ["AnisotropicMetricDriver"]


class AnisotropicMetricDriver():
    """
    Driver for anisotropic mesh adaptation using an approach inspired by [Carpio et al. 2013].
    """
    def __init__(self, mesh, hessian=None, indicator=None, op=DefaultOptions()):
        self.mesh = mesh
        self.dim = self.mesh.topological_dimension()
        try:
            assert self.dim == 2
        except:
            raise NotImplementedError
        self.H = hessian
        self.eta = indicator
        self.op = op

        # Spaces
        self.P0 = FunctionSpace(mesh, "DG", 0)
        self.P1 = FunctionSpace(mesh, "CG", 1)
        self.P0_vec = VectorFunctionSpace(mesh, "DG", 0)
        self.P0_ten = TensorFunctionSpace(mesh, "DG", 0)
        self.P1_ten = TensorFunctionSpace(mesh, "CG", 1)
        self.p0test = TestFunction(self.P0)
        if hessian is not None:
            self.p0hessian = project(hessian, self.P0_ten)

        # Fields related to mesh
        self.J = Jacobian(mesh)
        self.detJ = JacobianDeterminant(mesh)
        self.K_hat = 0.5                # Area of reference element
        self.K = Function(self.P0)      # Current element size
        self.K_opt = Function(self.P0)  # Optimal element size

        # Eigenvalues and eigenvectors
        self.eval = Function(self.P0_vec)
        self.evec = Function(self.P0_ten)

        # Metrics and error estimators
        self.p0metric = Function(self.P0_ten)
        self.p1metric = Function(self.P1_ten)
        self.estimator = Function(self.P0)

    def get_eigenpair(self):
        JJt = Function(self.P0_ten)
        JJt.interpolate(self.J*self.J.T)
        kernel = op2.Kernel(get_eigendecomposition_kernel(self.dim), "get_eigendecomposition", cpp=True, include_dirs=include_dir)
        op2.par_loop(kernel, self.P0_ten.node_set, self.evec.dat(op2.RW), self.eval.dat(op2.RW), JJt.dat(op2.READ))
<<<<<<< HEAD
        self.eval.interpolate(as_vector([1/self.eval[0], 1/self.eval[1]]))  # TODO: avoid interp
=======
        self.eval.interpolate(as_vector([1/self.eval[0], 1/self.eval[1]]))
>>>>>>> 1b55c820

    def get_hessian_eigenpair(self):
        assert self.p0hessian is not None
        kernel = op2.Kernel(get_reordered_eigendecomposition_kernel(self.dim), "get_reordered_eigendecomposition", cpp=True, include_dirs=include_dir)
        op2.par_loop(kernel, self.P0_ten.node_set, self.evec.dat(op2.RW), self.eval.dat(op2.RW), self.p0hessian.dat(op2.READ))
<<<<<<< HEAD
        s = sqrt(abs(self.eval[1]/self.eval[0]))
        self.eval.interpolate(as_vector([abs(self.K_opt/self.K_hat*s), abs(self.K_opt/self.K_hat/s)]))
=======
        s = sqrt(abs(self.eval[0]/self.eval[1]))
        self.eval.interpolate(as_vector([abs(self.K_hat/self.K_opt/s), abs(self.K_hat/self.K_opt*s)]))
>>>>>>> 1b55c820

    def get_element_size(self):
        self.K.interpolate(self.K_hat*abs(self.detJ))

    def get_optimal_element_size(self):
        assert self.eta is not None
        alpha = self.op.convergence_rate
        self.K_opt.interpolate(pow(self.eta, 1/(alpha+1)))
        Sum = self.K_opt.vector().gather().sum()
        if self.op.normalisation == 'error':
            scaling = pow(self.op.target*Sum, -1/alpha)  # FIXME
        else:
            scaling = Sum/self.op.target
        self.K_opt.interpolate(max_value(self.K*scaling*pow(self.K_opt, -1), self.op.f_min))

    def build_metric(self):
        """
        NOTE: Assumes eigevalues are already squared.
        """
        kernel = op2.Kernel(set_eigendecomposition_kernel(self.dim), "set_eigendecomposition", cpp=True, include_dirs=include_dir)
        op2.par_loop(kernel, self.P0_ten.node_set, self.p0metric.dat(op2.RW), self.evec.dat(op2.READ), self.eval.dat(op2.READ))

    def project_metric(self):
        self.p1metric.project(self.p0metric)

    def get_identity_metric(self):
        self.get_eigenpair()
        self.build_metric()
        self.project_metric()

    def get_isotropic_metric(self):
        self.get_element_size()
        self.get_optimal_element_size()
        indicator = Function(self.P1).interpolate(abs(self.K_hat/self.K_opt))
        self.p1metric = isotropic_metric(indicator, op=self.op)

    def get_anisotropic_metric(self):
        self.get_element_size()
        self.get_optimal_element_size()
<<<<<<< HEAD
=======
        self.get_hessian_eigenpair()
>>>>>>> 1b55c820
        self.build_metric()
        self.project_metric()

    def adapt_mesh(self):
        self.mesh = adapt(self.p1metric, op=self.op)

    def Lij(self, i, j):
        eigenvectors = [self.evec[0], self.evec[1]]  # NOTE: These may need reordering
        triple_product = dot(eigenvectors[i], dot(self.p0hessian, eigenvectors[j]))
        return assemble(self.p0test*triple_product*triple_product*dx)

    def cell_interpolation_error(self):
        l = self.eval[0]*self.eval[0]*self.Lij(0, 0)
        l += self.eval[0]*self.eval[1]*self.Lij(0, 1)
        l += self.eval[1]*self.eval[0]*self.Lij(1, 0)
        l += self.eval[1]*self.eval[1]*self.Lij(1, 1)
        self.estimator.interpolate(sqrt(l))

    def gradient_interpolation_error(self):
        self.cell_interpolation_error()
        coeff = pow(min_value(self.eval[0], self.eval[1]), -0.5)
        self.estimator.interpolate(coeff*self.estimator)

    def edge_interpolation_error(self):
        self.cell_interpolation_error()
        coeff = sqrt((self.eval[0]+self.eval[1])*pow(min_value(self.eval[0], self.eval[1]), 1.5))
        self.estimator.interpolate(coeff*self.estimator)<|MERGE_RESOLUTION|>--- conflicted
+++ resolved
@@ -54,23 +54,14 @@
         JJt.interpolate(self.J*self.J.T)
         kernel = op2.Kernel(get_eigendecomposition_kernel(self.dim), "get_eigendecomposition", cpp=True, include_dirs=include_dir)
         op2.par_loop(kernel, self.P0_ten.node_set, self.evec.dat(op2.RW), self.eval.dat(op2.RW), JJt.dat(op2.READ))
-<<<<<<< HEAD
-        self.eval.interpolate(as_vector([1/self.eval[0], 1/self.eval[1]]))  # TODO: avoid interp
-=======
-        self.eval.interpolate(as_vector([1/self.eval[0], 1/self.eval[1]]))
->>>>>>> 1b55c820
+        self.eval.interpolate(as_vector([1/self.eval[0], 1/self.eval[1]]))  # TODO: avoid interp?
 
     def get_hessian_eigenpair(self):
         assert self.p0hessian is not None
         kernel = op2.Kernel(get_reordered_eigendecomposition_kernel(self.dim), "get_reordered_eigendecomposition", cpp=True, include_dirs=include_dir)
         op2.par_loop(kernel, self.P0_ten.node_set, self.evec.dat(op2.RW), self.eval.dat(op2.RW), self.p0hessian.dat(op2.READ))
-<<<<<<< HEAD
-        s = sqrt(abs(self.eval[1]/self.eval[0]))
-        self.eval.interpolate(as_vector([abs(self.K_opt/self.K_hat*s), abs(self.K_opt/self.K_hat/s)]))
-=======
         s = sqrt(abs(self.eval[0]/self.eval[1]))
         self.eval.interpolate(as_vector([abs(self.K_hat/self.K_opt/s), abs(self.K_hat/self.K_opt*s)]))
->>>>>>> 1b55c820
 
     def get_element_size(self):
         self.K.interpolate(self.K_hat*abs(self.detJ))
@@ -110,10 +101,7 @@
     def get_anisotropic_metric(self):
         self.get_element_size()
         self.get_optimal_element_size()
-<<<<<<< HEAD
-=======
         self.get_hessian_eigenpair()
->>>>>>> 1b55c820
         self.build_metric()
         self.project_metric()
 
