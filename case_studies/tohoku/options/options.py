from thetis import *

import netCDF4
import os

from adapt_utils.swe.tsunami.options import TsunamiOptions
from adapt_utils.swe.tsunami.conversion import from_latlon


__all__ = ["TohokuOptions", "TohokuInversionOptions"]


class TohokuOptions(TsunamiOptions):
    """
    Setup for model of the Tohoku tsunami which struck the east coast of Japan in 2011, leading to
    the meltdown of Daiichi nuclear power plant, Fukushima.

    Bathymetry data extracted from the ETOPO1 data set (https://www.ngdc.noaa.gov/mgg/global/).
    """
    def __init__(self, mesh=None, force_zone_number=54, **kwargs):
        """
        :kwarg mesh: optionally use a custom mesh.
        :kwarg level: mesh resolution level, to be used if no mesh is provided.
        :kwarg force_zone_number: allow to use a specific UTM zone even if some mesh coordinates lie
            outside of it.
        :kwarg base_viscosity: :type:`Constant` base viscosity value.
        """
        super(TohokuOptions, self).__init__(force_zone_number=force_zone_number, **kwargs)

        # Process keyword arguments
        self.level = kwargs.get('level', 0)
        self.save_timeseries = kwargs.get('save_timeseries', False)
        self.synthetic = kwargs.get('synthetic', False)
        if not self.synthetic:
            self.noisy_data = kwargs.get('noisy_data', False)
        self.qoi_scaling = kwargs.get('qoi_scaling', 1.0)

        # Mesh
        self.print_debug("INIT: Loading mesh...")
        self.resource_dir = os.path.join(os.path.dirname(__file__), '..', 'resources')
        self.mesh_dir = os.path.join(self.resource_dir, 'meshes')
        self.mesh_file = 'Tohoku{:d}'.format(self.level)
        self.default_mesh = mesh or Mesh(os.path.join(self.mesh_dir, self.mesh_file) + '.msh')

        # Physics
        self.friction = None
        # self.friction = 'manning'  # FIXME
        self.friction_coeff = Constant(0.0025)
        self.base_viscosity = kwargs.get('base_viscosity', Constant(0.0))

        # Stabilisation
<<<<<<< HEAD
        self.sipg_factor = kwargs.get('sipg_factor')
=======
        self.use_automatic_sipg_parameter = not np.isclose(self.base_viscosity.values()[0], 0.0)
        self.sipg_parameter = kwargs.get('sipg_parameter', None)
>>>>>>> 2e993f9f

        # Timestepping
        # ============
        #  * We export once per minute.
        #  * There is a trade-off between having an unneccesarily small timestep and being able to
        #    represent the gauge timeseries profiles.
        self.timestepper = 'CrankNicolson'
        self.dt = kwargs.get('dt', 60.0*0.5**self.level)
        self.dt_per_export = int(60.0/self.dt)
        self.start_time = kwargs.get('start_time', 0.0)
        self.end_time = kwargs.get('end_time', 120*60.0)
        self.num_timesteps = int(self.end_time/self.dt + 1)
        self.times = [i*self.dt for i in range(self.num_timesteps)]

    def read_bathymetry_file(self):
        self.print_debug("INIT: Reading bathymetry file...")
        with netCDF4.Dataset(os.path.join(self.resource_dir, 'bathymetry', 'etopo1.nc'), 'r') as nc:
            lon = nc.variables['lon'][:]
            lat = nc.variables['lat'][:]
            elev = nc.variables['Band1'][:, :]
        return lon, lat, elev

    def set_boundary_conditions(self, prob, i):
        ocean_tag = 100
        coast_tag = 200
        fukushima_tag = 300
        boundary_conditions = {
            'shallow_water': {
                coast_tag: {'un': Constant(0.0)},
                fukushima_tag: {'un': Constant(0.0)},
                ocean_tag: {'un': Constant(0.0), 'elev': Constant(0.0)},  # Weakly reflective
            }
        }
        return boundary_conditions

    def annotate_plot(self, axes, coords="utm", fontsize=12):
        """
        Annotate `axes` in coordinate system `coords` with all gauges.

        :arg axes: `matplotlib.pyplot` :class:`axes` object.
        :kwarg coords: coordinate system, from 'lonlat' and 'utm'.
        :kwarg fontsize: font size to use in annotations.
        """
        if coords not in ("lonlat", "utm"):
            raise ValueError("Coordinate system {:s} not recognised.".format(coords))
        offset = 40.0e+03
        for loc in self.gauges:
            x, y = np.copy(self.gauges[loc][coords])
            kwargs = {
                "xy": self.gauges[loc][coords],
                "ha": "right",
                "va": "center",
                "fontsize": fontsize,
            }
            if loc[0] == "8":
                kwargs["color"] = "C3"

                # Horizontal alignment
                if loc in ("811", "812"):
                    kwargs["ha"] = "left"
                elif loc == "813":
                    kwargs["ha"] = "center"
                if loc in ("802", "803", "804", "806", "811", "812", "815"):
                    x -= offset
                elif loc == "813":
                    x -= 0.5**offset

                # Vertical alignment
                if loc in ("801", "803", "806", "811", "812", "813", "815"):
                    kwargs["va"] = "bottom"
                elif loc in ("804", "807"):
                    kwargs["va"] = "top"
                if loc in ("804", "807"):
                    y += 2*offset
                elif loc in ("801", "803", "806"):
                    y -= 2*offset
            else:
                kwargs["color"] = "navy"
                x += offset
                kwargs["ha"] = "left"
                if loc == "P02":
                    y -= 2*offset
                    kwargs["va"] = "bottom"
                elif loc == "P06":
                    y += 2*offset
                    kwargs["va"] = "top"
                elif loc == "MPG1":
                    y -= offset
            kwargs["xytext"] = (x, y)
            axes.plot(*self.gauges[loc][coords], 'x', color=kwargs["color"])
            axes.annotate(loc, **kwargs)

    def set_qoi_kernel(self, prob, i):  # TODO: Use this instead of update_forcings
        prob.kernels[i] = Function(prob.V[i], name="QoI kernel")
        kernel_u, kernel_eta = prob.kernels[i].split()
        kernel_u.rename("QoI kernel (velocity component)")
        kernel_eta.rename("QoI kernel (elevation component)")
        kernel_u.assign(0.0)
        kernel_eta.assign(0.0)


class TohokuInversionOptions(TohokuOptions):
    """
    Subclass specifically for source inversion.

    There are timeseries data associated with a number of pressure and GPS gauges available, both
    for source inversion experiments and also for validating model runs. There are five gauge
    classifications ('near_field_pressure', 'mid_field_pressure', 'far_field_pressure',
    'southern_pressure', 'near_field_gps', 'far_field_gps'), each of which has at least two gauges
    associated. The arrival times, departure times, weighting and sampling frequency for each
    classification are customisable, as are the choices of gauges / gauge classifications to
    include or ignore.

    After modifying the details as desired, call :attr:`get_gauges` to pass the data into the
    :attr:`gauges` dictionary appropriately. Only gauges contained in that dictionary will be used
    during simulations.

    Data sources
    ============

      * Timeseries for gauges P02 and P06 obtained via personal communication with T. Saito.

      * Timeseries for gauges 8XX obtained from the Japanese Port and Airport Research
          Institute (PARI) via https://nowphas.mlit.go.jp/pastdata#contents3. Gauge locations and
          water depths are shown in https://nowphas.mlit.go.jp/pastdatars/PDF/list/dai_2017p.pdf.
          See also https://nowphas.mlit.go.jp/eng/ for further information.

      * Timeseries for gauges KPG1, KPG2, MPG1 and MPG2 obtained from the Japanese Agency for
        Marine-Earth Science and Technology (JAMSTEC) via http://www.jamstec.go.jp/scdc/top_e.html.

      * Timeseries for gauges 21401, 21413, 21418 and 21419 obtained from the US National Oceanic
        and Atmospheric Administration (NOAA) via https://www.ndbc.noaa.gov.
    """
    def __init__(self, *args, **kwargs):
        """
        :kwarg save_timeseries: :type:`bool` toggling the extraction and storage of timeseries data.
        :kwarg synthetic: :type:`bool` toggling whether real or synthetic timeseries data are used.
        :kwarg noisy_data: :type:`bool` toggling whether timeseries data are used as-is, or sampled.
        :kwarg qoi_scaling: custom scaling for quantity of interest (defaults to unity).
        """
        super(TohokuInversionOptions, self).__init__(*args, **kwargs)
        self.save_timeseries = kwargs.get('save_timeseries', False)
        self.synthetic = kwargs.get('synthetic', False)
        if not self.synthetic:
            self.noisy_data = kwargs.get('noisy_data', False)
        self.qoi_scaling = kwargs.get('qoi_scaling', 1.0)

        # Gauge classifications
        self.near_field_pressure_gauges = {
            "gauges": ("P02", "P06"),
            "arrival_time": 0*60.0,
            "departure_time": 60*60.0,
            "weight": Constant(1.0),
            "sample": 60,
            "colour": "C0",
        }
        self.mid_field_pressure_gauges = {
            "gauges": ("KPG1", "KPG2", "21418"),
            "arrival_time": 0*60.0,
            "departure_time": 60*60.0,
            "weight": Constant(1.0),
            "sample": 60,
            "colour": "C0",
        }
        self.southern_pressure_gauges = {
            "gauges": ("MPG1", "MPG2"),
            "arrival_time": 80*60.0,
            "departure_time": self.end_time,
            "weight": Constant(1.0),
            "sample": 1,
            "colour": "C0",
        }
        self.far_field_pressure_gauges = {
            "gauges": ("21401", "21413", "21419"),
            "arrival_time": 50*60.0,
            "departure_time": self.end_time,
            "weight": Constant(1.0),
            "sample": 1,
            "colour": "C0",
        }
        self.near_field_gps_gauges = {
            "gauges": ("801", "802", "803", "804", "806", "807"),
            "arrival_time": 0*60.0,
            "departure_time": 60*60.0,
            "weight": Constant(1.0),
            "sample": 1,
            "colour": "C0",
        }
        self.far_field_gps_gauges = {
            "gauges": ("811", "812", "813", "815"),
            "arrival_time": 10*60.0,
            "departure_time": self.end_time,
            "weight": Constant(1.0),
            "sample": 1,
            "colour": "C0",
        }
        self.gauge_classifications_to_consider = (
            "near_field_pressure",
            "mid_field_pressure",
            "far_field_pressure",
            "southern_pressure",
            "near_field_gps",
            # "far_field_gps",
        )
        self.get_gauges(normalise_in_time=kwargs.get('normalise_in_time', False))

    def get_gauges(self, normalise_in_time=False):
        """
        Collect gauge data, categorise and check coordinates lie within the domain.

        The gauge categories are as follows:
          * Near field GPS gauges: 801, 802, 803, 804, 806, 807;
          * Far field GPS gauges (unused): 811, 812, 813, 815;
          * Near field pressure gauges: P02, P06;
          * Mid field pressure gauges: KPG1, KPG2, MPG1 (unused), MPG2 (unused), 21418.
          * Far field pressure gauges: 21401, 21413, 21419.

        These categorisations allow us to consider different:
          (a) start times for the period where we aim to fit the data;
          (b) weightings for the importance of the timeseries.

        Conservative start times of 5 minutes, 10 minutes, 0 minutes, 10 minutes and 50 minutes are
        set by default. All gauges are equally weighted by unity by default.
        """
        self.gauges = {
            "801": {
                "lonlat": (141.6856, 38.2325),
                "operator": "PARI",
                "location": "Miyagi-Chubu-Oki (Central Miyagi)",
                "depth": 144.0,
            },
            "802": {
                "lonlat": (142.0969, 39.2586),
                "operator": "PARI",
                "location": "Iwate-Nanbu-Oki (South Iwate)",
                "depth": 204.0,
            },
            "803": {
                "lonlat": (141.8944, 38.8578),
                "operator": "PARI",
                "location": "Miyagi-Hokubu-Oki (North Miyagi)",
                "depth": 160.0,
            },
            "804": {
                "lonlat": (142.1867, 39.6272),
                "operator": "PARI",
                "location": "Iwate-Chubu-Oki (Central Iwate)",
                "depth": 200.0,
            },
            "806": {
                "lonlat": (141.1856, 36.9714),
                "operator": "PARI",
                "location": "Fukushimaken-Oki (Fukushima)",
                "depth": 137.0,
            },
            "807": {
                "lonlat": (142.0667, 40.1167),
                "operator": "PARI",
                "location": "Iwate-Hokubu-Oki (North Iwate)",
                "depth": 125.0,
            },
            "811": {
                "lonlat": (136.2594, 33.9022),
                "operator": "PARI",
                "location": "Mie-Owase-Oki (Owase, Mie)",
                "depth": 210.0,
            },
            "812": {
                "lonlat": (138.2750, 34.4033),
                "operator": "PARI",
                "location": "Shizuoka-Omaezaki-Oki (Omaezaki, Shizuoka)",
                "depth": 120.0,
            },
            "813": {
                "lonlat": (135.1567, 33.6422),
                "operator": "PARI",
                "location": "Wakayama-Nansei-Oki (Southwest Wakayama)",
                "depth": 201.0,
            },
            "815": {
                "lonlat": (134.4967, 33.4606),
                "operator": "PARI",
                "location": "Tokushima-Kaiyo-Oki (Kaiyo, Tokushima)",
                "depth": 430.0,
            },

            "P02": {"lonlat": (142.5016, 38.5002), "operator": "Tohoku University"},  # TODO: depth
            "P06": {"lonlat": (142.5838, 38.6340), "operator": "Tohoku University"},  # TODO: depth

            "KPG1": {"lonlat": (144.4375, 41.7040), "depth": 2218.0, "operator": "JAMSTEC"},
            "KPG2": {"lonlat": (144.8485, 42.2365), "depth": 2210.0, "operator": "JAMSTEC"},

            "MPG1": {"lonlat": (134.4753, 32.3907), "depth": 2308.0, "operator": "JAMSTEC"},
            "MPG2": {"lonlat": (134.3712, 32.6431), "depth": 1507.0, "operator": "JAMSTEC"},

            "21401": {"lonlat": (152.583, 42.617), "operator": "NOAA"},  # TODO: depth not on webpage
            "21413": {"lonlat": (152.132, 30.533), "depth": 5880.0, "operator": "NOAA"},
            "21418": {"lonlat": (148.655, 38.735), "depth": 5777.0, "operator": "NOAA"},
            "21419": {"lonlat": (155.717, 44.435), "depth": 5282.0, "operator": "NOAA"},
        }

        # Record the class containing each gauge and copy over parameters
        self.pressure_gauges = ()
        self.gps_gauges = ()
        gauge_classifications_to_consider = list(self.gauge_classifications_to_consider)
        for gauge_class in self.gauge_classifications_to_consider:
            gauge_class_obj = self.__getattribute__("_".join([gauge_class, "gauges"]))
            t0 = gauge_class_obj["arrival_time"]
            tf = gauge_class_obj["departure_time"]
            if t0 >= self.end_time:
                gauge_classifications_to_consider.remove(gauge_class)
                msg = "WARNING: Removing gauge class {:s} due to late arrival time."
                self.print_debug(msg.format(gauge_class))
                continue
            gauges = gauge_class_obj["gauges"]
            for gauge in gauges:
                self.gauges[gauge]["class"] = gauge_class

                # Arrival and departure times of tsunami wave
                self.gauges[gauge]["arrival_time"] = t0
                self.gauges[gauge]["offset"] = int(t0/self.dt)
                self.gauges[gauge]["departure_time"] = tf
                self.gauges[gauge]["times"] = [t for t in self.times if t0 <= t <= tf]

                # Optional weighting of gauge classes
                self.gauges[gauge]["weight"] = gauge_class_obj["weight"]

                # Optional sampling of gauge data
                self.gauges[gauge]["sample"] = gauge_class_obj["sample"]

                # Colours
                self.gauges[gauge]["colour"] = gauge_class_obj["colour"]

            # Note gauges to consider
            if "pressure" in gauge_class:
                self.pressure_gauges += gauges
            elif "gps" in gauge_class:
                self.gps_gauges += gauges
        self.gauge_classifications_to_consider = tuple(self.gauge_classifications_to_consider)
        gauges_to_consider = self.pressure_gauges + self.gps_gauges

        # Account for special cases
        self.gauges["21418"]["sample"] = self.far_field_pressure_gauges["sample"]
        self.gauges["MPG1"]["sample"] = self.mid_field_pressure_gauges["sample"]
        self.gauges["MPG2"]["sample"] = self.mid_field_pressure_gauges["sample"]

        # Remove unused gauges (e.g. we don't use MPG1 or MPG2)
        for gauge in list(self.gauges.keys()):
            if gauge not in gauges_to_consider:
                self.gauges.pop(gauge)
                continue

        # Convert coordinates to UTM and create timeseries array
        for gauge in gauges_to_consider:
            self.gauges[gauge]["data"] = []
            self.gauges[gauge]["timeseries"] = []
            lon, lat = self.gauges[gauge]["lonlat"]
            self.gauges[gauge]["utm"] = from_latlon(lat, lon, force_zone_number=54)
            self.gauges[gauge]["coords"] = self.gauges[gauge]["utm"]

        # Check validity of gauge coordinates
        self.print_debug("INIT: Checking validity of gauge coordinates...")
        for gauge in gauges_to_consider:
            try:
                self.default_mesh.coordinates.at(self.gauges[gauge]['coords'])
            except PointNotInDomainError:
                self.print_debug("NOTE: Gauge {:5s} is not in the domain; removing it".format(gauge))
                self.gauges.pop(gauge)

        # Normalise QoI by total measured gauge time
        if normalise_in_time:
            factor = 0.0
            for gauge in self.gauges:
                factor += self.gauges[gauge]["departure_time"] - self.gauges[gauge]["arrival_time"]
            self.print_debug("INIT: QoI normalisation factor (in time): {:.4e}".format(1/factor))
            self.qoi_scaling /= factor
        self.print_debug("INIT: overall QoI normalisation factor: {:.4e}".format(self.qoi_scaling))

    def detide(self, gauge):
        """
        Remove tidal constituents from the observed timeseries at a given gauge. This is done using
        the Python re-implementation of the Matlab package UTide, available at
        https://github.com/wesleybowman/UTide.

        :arg gauge: string denoting the gauge of interest.
        :returns: a 3-tuple of arrays corresponding to the observation times, the de-tided timeseries
            and the original timeseries, respectively.
        """
        from pandas import date_range
        import utide
        from matplotlib.dates import date2num

        # Read data from file
        time, elev = self.extract_data(gauge)

        # Start date and time of observations (in the GMT timezone)
        start = '2011-03-11 05:46:00'

        # Observation frequency
        if gauge[0] == "8":
            freq = "5S"
        elif gauge[0] == "P" or "PG" in gauge:
            freq = "S"
        elif gauge[0] == "2":
            freq = "60S"
        else:
            raise ValueError("Gauge {:s} not recognised.".format(gauge))
        time_str = date2num(date_range(start=start, periods=len(time), freq=freq).to_pydatetime())

        # Interpolate away any NaNs
        if np.any(np.isnan(elev)):
            self.sample_timeseries(gauge)
            elev = np.array([self.gauges[gauge]["interpolator"](t) for t in time])

        # Shift to zero
        elev[:] -= elev[0]

        # Get anomaly
        anomaly = elev - elev.mean()
        assert not np.any(np.isnan(anomaly))

        # Apply de-tiding algorithm to anomaly
        verbose = self.debug and self.debug_mode == 'full'
        kwargs = {
            'method': 'ols',     # ordinary least squares
            'conf_int': 'none',  # linearised confidence intervals
            'lat': np.array([self.gauges[gauge]["lonlat"][1]]),
            'verbose': verbose,
        }
        self.print_debug("INIT: Applying UTide de-tiding algorithm to gauge {:s}...".format(gauge))
        sol = utide.solve(time_str, anomaly, **kwargs)
        tide = utide.reconstruct(time_str, sol, verbose=verbose)

        # Subtract de-tided component
        detided = anomaly - np.array(tide.h).reshape(anomaly.shape)
        # diff = detided - elev

        return time, detided, elev

    def get_regularisation_term(self, prob):
        """
        Tikhonov regularisation term that enforces spatial smoothness in the initial surface.

        NOTES:
          * Assumes the forward model has been initialised but not taken any iterations.
          * Assumes a linear relationship between control parameters and source.
        """
        from adapt_utils.adapt.recovery import recover_gradient

        # Set regularisation parameter
        if np.isclose(self.regularisation, 0.0):
            return 0
        alpha = Constant(self.regularisation)

        # Recover gradient of initial surface using L2 projection
        u0, eta0 = prob.fwd_solutions[0].split()
        deta0dx = recover_gradient(eta0, op=self)

        # Compute regularisation term
        R = assemble(0.5*alpha*inner(deta0dx, deta0dx)*dx)
        print_output("Regularisation term = {:.4e}".format(R))
        self.regularisation_term = R

        # Compute components of gradient of regularisation term
        self.regularisation_term_gradients = []
        for i in range(len(self.basis_functions)):
            dphidx = recover_gradient(self.basis_functions[i].split()[1], op=self)
            dRdm = assemble(alpha*inner(dphidx, deta0dx)*dx)
            if len(self.basis_functions) == 1:
                print_output("Gradient of regularisation term = {:.4e}".format(dRdm))
            else:
                print_output("(Gradient of regularisation term)[{:d}] = {:.4e}".format(i, dRdm))
            self.regularisation_term_gradients.append(dRdm)

        return R

    def get_update_forcings(self, prob, i, adjoint=False):
        if adjoint:
            return self._get_update_forcings_adjoint(prob, i)
        else:
            return self._get_update_forcings_forward(prob, i)

    def _get_update_forcings_forward(self, prob, i):  # TODO: Use QoICallback
        from adapt_utils.misc import ellipse

        self.J = 0 if np.isclose(self.regularisation, 0.0) else self.get_regularisation_term(prob)
        quadrature_weight = Constant(1.0)
        scaling = Constant(0.5*self.qoi_scaling)

        # Account for timeseries shift
        # ============================
        #   This can be troublesome business. With synthetic data, we can actually get away with not
        #   shifting, provided we are solving the linearised equations. However, in the nonlinear
        #   case and when using real data, we should make sure that the timeseries are comparable
        #   by always shifting them by the initial elevation at each gauge. This isn't really a
        #   problem for the continuous adjoint method. However, for discrete adjoint we need to
        #   annotate the initial gauge evaluation. Until point evaluation is annotated in Firedrake,
        #   the best thing is to just use the initial surface *field*. This does modify the QoI, but
        #   it shouldn't be too much of a problem if the mesh is sufficiently fine (and hence the
        #   indicator regions are sufficiently small.
        u, eta = prob.fwd_solutions[i].split()
        if self.synthetic:
            self.eta_init = Constant(0.0)
        else:
            # TODO: Use point evaluation once it is annotated
            self.eta_init = Function(eta)

        mesh = prob.meshes[i]
        radius = 20.0e+03*pow(0.5, self.level)  # The finer the mesh, the smaller the region
        for gauge in self.gauges:
            gauge_dat = self.gauges[gauge]
            gauge_dat["obs"] = Constant(0.0)     # Constant associated with free surface observations

            # Setup interpolator
            if not self.synthetic:
                sample = 1 if self.noisy_data else gauge_dat["sample"]
                self.sample_timeseries(gauge, sample=sample, detide=True)

            # Assemble an area-normalised indicator function
            x, y = gauge_dat["coords"]
            disc = ellipse([(x, y, radius)], mesh)
            area = assemble(disc*dx, annotate=False)
            gauge_dat["indicator"] = interpolate(disc/area, prob.P0[i])
            I = gauge_dat["indicator"]

            # Get initial pointwise and area averaged values
            gauge_dat["init"] = eta.at(gauge_dat["coords"])
            gauge_dat["init_smooth"] = assemble(I*eta*dx, annotate=False)

            # Initialise arrays for storing timeseries
            if self.save_timeseries:
                gauge_dat["timeseries"] = []
                gauge_dat["timeseries_smooth"] = []
                gauge_dat["diff"] = []
                gauge_dat["diff_smooth"] = []
                if not self.synthetic or "data" not in self.gauges[gauge]:
                    gauge_dat["data"] = []
                if hasattr(self, 'nx') and hasattr(self, 'ny'):
                    if self.nx == self.ny == 1:
                        self.adjoint_free_gradient = 0.0

        def update_forcings(t):
            """
            Evaluate free surface elevation at gauges, compute the contribution to the quantity of
            interest from the current timestep and store data in :attr:`self.gauges`.

            NOTE: `update_forcings` is called one timestep along so we shift time back.
            """
            dt = self.dt
            t = t - dt
            quadrature_weight.assign(0.5*dt if t < 0.5*dt or t >= self.end_time - 0.5*dt else dt)
            # FIXME: Quadrature weights should differ across gauges
            u, eta = prob.fwd_solutions[i].split()
            for gauge in self.gauges:
                gauge_dat = self.gauges[gauge]
                I = gauge_dat["indicator"]

                # Weightings
                if t < gauge_dat["arrival_time"]:  # We don't want to fit before the tsunami arrives
                    continue
                if t > gauge_dat["departure_time"]:
                    continue

                # Point evaluation and average value at gauges
                if self.save_timeseries:
                    eta_discrete = eta.at(gauge_dat["coords"]) - gauge_dat["init"]
                    gauge_dat["timeseries"].append(eta_discrete)
                    eta_smoothed = assemble(I*eta*dx, annotate=False) - gauge_dat["init_smooth"]
                    gauge_dat["timeseries_smooth"].append(eta_smoothed)
                if self.synthetic and gauge_dat["data"] == []:
                    continue

                # Read data
                idx = prob.iteration - gauge_dat["offset"]
                obs = gauge_dat["data"][idx] if self.synthetic else float(gauge_dat["interpolator"](t))
                gauge_dat["obs"].assign(obs)
                if self.save_timeseries:
                    if not self.synthetic:
                        gauge_dat["data"].append(obs)

                    # Discrete form of error
                    gauge_dat["diff"].append(0.5*(eta_discrete - gauge_dat["obs"].dat.data[0])**2)

                # Continuous form of error
                #   NOTES:
                #     * The initial free surface *field* is subtracted in some cases.
                #     * Factor of half is included in `scaling`
                #     * Quadrature weights and timestep included in `weight`
                diff = eta - self.eta_init - gauge_dat["obs"]
                wq = scaling*quadrature_weight*gauge_dat["weight"]
                self.J += assemble(wq*I*diff*diff*dx)
                if self.save_timeseries:
                    gauge_dat["diff_smooth"].append(assemble(I*diff*diff*dx, annotate=False))
                    if hasattr(self, "adjoint_free_gradient"):
                        # NOTE: Factor of 2 counteracts the half in scaling
                        self.adjoint_free_gradient += assemble(2*wq*I*diff*eta*dx, annotate=False)

        return update_forcings

    def _get_update_forcings_adjoint(self, prob, i):
        expr = 0
        scaling = Constant(self.qoi_scaling)
        msg = "CHECKPOINT LOAD:  u norm: {:.8e}  eta norm: {:.8e} (iteration {:d})"

        # Gauge data (to be loaded from checkpoint)
        u_saved, eta_saved = prob.fwd_solutions[i].split()

        # Construct an expression for the RHS of the adjoint continuity equation
        #   NOTE: The initial free surface *field* is subtracted in some cases.
        for gauge in self.gauges:
            I = scaling*self.gauges[gauge]["indicator"]
            weight = scaling*self.gauges[gauge]["weight"]
            eta_obs = self.gauges[gauge]["obs"]
            expr += I*weight*(eta_saved - self.eta_init - eta_obs)
        k_u, k_eta = prob.kernels[i].split()

        def update_forcings(t):
            """
            Evaluate RHS for adjoint equations using forward solution data retreived from checkpoint.

            NOTE: `update_forcings` is called one timestep along so we shift time.
            """
            t = t + self.dt
            if self.debug:
                print_output(msg.format(norm(u_saved), norm(eta_saved), prob.iteration))

            # Get timeseries data, implicitly modifying the expression
            for gauge in self.gauges:
                gauge_dat = self.gauges[gauge]
                if gauge_dat["arrival_time"] < t < gauge_dat["departure_time"]:
                    idx = prob.iteration - gauge_dat["offset"] - 1
                    obs = gauge_dat["data"][idx] if self.synthetic else float(gauge_dat["interpolator"](t))
                else:
                    obs = 0.0
                gauge_dat["obs"].assign(obs)

            # Interpolate expression onto RHS
            k_eta.interpolate(expr)

            # Plot kernel
            if self.debug and prob.iteration % self.dt_per_export == 0:
                prob.kernel_file.write(k_eta)

        return update_forcings<|MERGE_RESOLUTION|>--- conflicted
+++ resolved
@@ -49,12 +49,7 @@
         self.base_viscosity = kwargs.get('base_viscosity', Constant(0.0))
 
         # Stabilisation
-<<<<<<< HEAD
         self.sipg_factor = kwargs.get('sipg_factor')
-=======
-        self.use_automatic_sipg_parameter = not np.isclose(self.base_viscosity.values()[0], 0.0)
-        self.sipg_parameter = kwargs.get('sipg_parameter', None)
->>>>>>> 2e993f9f
 
         # Timestepping
         # ============
