--- conflicted
+++ resolved
@@ -433,14 +433,8 @@
     lax_friedrichs_velocity_scaling_factor = FiredrakeConstantTraitlet(Constant(1.0), help="""
         Scaling factor for Lax Friedrichs stabilisation term in horizontal momentum advection.
         """).tag(config=True)
-<<<<<<< HEAD
     sipg_factor = FiredrakeScalarExpression(Constant(1.0), allow_none=True, help="""
         Optional user-provided symmetric interior penalty parameter for the shallow water model.
-=======
-    sipg_parameter = FiredrakeScalarExpression(Constant(10.0), allow_none=True, help="""
-        Optional user-provided symemetric interior penalty parameter for the shallow water model.
-        Can also be set automatically using :attr:`use_automatic_sipg_parameter`.
->>>>>>> 2e993f9f
         """).tag(config=True)
     recover_vorticity = Bool(False, help="""
         If True, a vorticity field is L2-projected from the hydrodynamics velocity output.
@@ -487,14 +481,8 @@
     lax_friedrichs_tracer_scaling_factor = FiredrakeScalarExpression(Constant(1.0), help="""
         Scaling factor for Lax Friedrichs stabilisation term in tracer advection.
         """).tag(config=True)
-<<<<<<< HEAD
     sipg_factor_tracer = FiredrakeScalarExpression(Constant(1.0), allow_none=True, help="""
         Optional user-provided symmetric interior penalty parameter for the tracer model.
-=======
-    sipg_parameter_tracer = FiredrakeScalarExpression(Constant(10.0), allow_none=True, help="""
-        Optional user-provided symemetric interior penalty parameter for the tracer model.
-        Can also be set automatically using :attr:`use_automatic_sipg_parameter`.
->>>>>>> 2e993f9f
         """).tag(config=True)
     norm_smoother = FiredrakeScalarExpression(Constant(0.0)).tag(config=True)  # TODO: help
     tracer_advective_velocity_factor = FiredrakeScalarExpression(Constant(1.0)).tag(config=True)  # TODO: help
@@ -518,14 +506,8 @@
     stabilisation_sediment = Unicode(None, allow_none=True, help="""
         Stabilisation approach for sediment model, set to 'lax_friedrichs', if not None.
         """).tag(config=True)
-<<<<<<< HEAD
     sipg_factor_sediment = FiredrakeScalarExpression(Constant(1.0), allow_none=True, help="""
         Optional user-provided symmetric interior penalty parameter for the sediment model.
-=======
-    sipg_parameter_sediment = FiredrakeScalarExpression(Constant(10.0), allow_none=True, help="""
-        Optional user-provided symemetric interior penalty parameter for the sediment model.
-        Can also be set automatically using :attr:`use_automatic_sipg_parameter`.
->>>>>>> 2e993f9f
         """).tag(config=True)
     ksp = FiredrakeScalarExpression(None, allow_none=True).tag(config=True)  # TODO: help
 
