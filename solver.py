from firedrake import *
from firedrake_adjoint import *
from firedrake.petsc import PETSc
from thetis import create_directory
from fenics_adjoint.solving import SolveBlock       # For extracting adjoint solutions
from fenics_adjoint.projection import ProjectBlock  # Exclude projections from tape reading
import pyadjoint

import datetime
from time import clock
import numpy as np

from adapt_utils.options import DefaultOptions
from adapt_utils.misc import index_string
from adapt_utils.adapt.adaptation import *
from adapt_utils.adapt.metric import *


__all__ = ["SteadyProblem", "UnsteadyProblem", "MeshOptimisation", "OuterLoop"]


now = datetime.datetime.now()
date = str(now.day) + '-' + str(now.month) + '-' + str(now.year % 2000)


class SteadyProblem():
    """
    Base class for solving PDE problems using mesh adaptivity.

    There are three main functionalities:
        * solve PDE;
        * solve adjoint PDE using pyadjoint;
        * adapt mesh based on some error estimator of choice.
    """
    def __init__(self, mesh, op, finite_element, discrete_adjoint=False, prev_solution=None):
        self.mesh = op.default_mesh if mesh is None else mesh
        self.op = op
        self.finite_element = finite_element
        self.stab = op.stabilisation
        self.discrete_adjoint = discrete_adjoint
        self.prev_solution = prev_solution
        self.approach = op.approach

        # function spaces and mesh quantities
        self.V = FunctionSpace(self.mesh, self.finite_element)
        self.P0 = FunctionSpace(self.mesh, "DG", 0)
        self.P1 = FunctionSpace(self.mesh, "CG", 1)
        self.P2 = FunctionSpace(self.mesh, "CG", 2)
        self.P1DG = FunctionSpace(self.mesh, "DG", 1)
        self.P1_vec = VectorFunctionSpace(self.mesh, "CG", 1)
        self.P1_ten = TensorFunctionSpace(self.mesh, "CG", 1)
        self.test = TestFunction(self.V)
        self.trial = TrialFunction(self.V)
        self.p0test = TestFunction(self.P0)
        self.p0trial = TrialFunction(self.P0)
        self.n = FacetNormal(self.mesh)
        self.h = CellSize(self.mesh)

        # prognostic fields
        self.solution = Function(self.V)
        self.adjoint_solution = Function(self.V)

        # outputs
        self.di = create_directory(self.op.di)
        self.solution_file = File(self.di + 'solution.pvd')
        self.adjoint_solution_file = File(self.di + 'adjoint_solution.pvd')

    def set_target_vertices(self, num_vertices=None):
        """
        Set target number of vertices for adapted mesh by scaling the current number of vertices.
        """
        if num_vertices is None:
            num_vertices = self.mesh.num_vertices()
        self.op.target = num_vertices * self.op.rescaling

    def solve(self):
        """
        Solve forward PDE.
        """
        pass

    def get_objective_kernel(self):
        """
        Derivative `g` of functional of interest `J`. i.e. For solution `u` we have
            J(u) = g . u
        """
        pass

    def objective_functional(self):
        """
        Functional of interest which takes the PDE solution as input.
        """
        if not hasattr(self, 'kernel'):
            self.get_objective_kernel()
        return assemble(inner(self.solution, self.kernel)*dx)

    def solve_continuous_adjoint(self):
        """
        Solve the adjoint PDE using a hand-coded continuous adjoint.
        """
        pass

    def solve_discrete_adjoint(self):
        """
        Solve the adjoint PDE in the discrete sense, using pyadjoint.
        """
        # compute some gradient in order to get adjoint solutions
        J = self.objective_functional()
        compute_gradient(J, Control(self.gradient_field))
        tape = get_working_tape()
        solve_blocks = [block for block in tape._blocks if isinstance(block, SolveBlock)
                                                        and not isinstance(block, ProjectBlock)
                                                        and block.adj_sol is not None]
        try:
            assert len(solve_blocks) == 1
        except:
            ValueError("Expected one SolveBlock, but encountered {:d}".format(len(solve_blocks)))

        # extract adjoint solution
        self.adjoint_solution.assign(solve_blocks[0].adj_sol)
        tape.clear_tape()

    def solve_adjoint(self):
        """
        Solve adjoint problem using specified method.
        """
        PETSc.Sys.Print("Solving adjoint problem...")
        if self.discrete_adjoint:
            self.solve_discrete_adjoint()
        else:
            self.solve_continuous_adjoint()

    def dwp_indication(self):
        """
        Indicate significance by the product of forward and adjoint solutions. This approach was
        used for mesh adaptive tsunami modelling in [Davis and LeVeque, 2016]. Here 'DWP' is used
        to stand for Dual Weighted Primal.
        """
        self.p1indicator = Function(self.P1)
        self.p1indicator.project(inner(self.solution, self.adjoint_solution))
        self.p1indicator.rename('dwp')

    def explicit_estimation(self, space=None, square=True):
        pass

    def explicit_estimation_adjoint(self, space=None, square=True):
        pass

    def plot(self):
        """
        Plot current mesh and indicator field, if available.
        """
        File(self.di + 'mesh.pvd').write(self.mesh.coordinates)
        if hasattr(self, 'p1indicator'):
            name = self.p1indicator.dat.name
            self.p1indicator.rename(name + ' p1indicator')
            File(self.di + 'p1indicator.pvd').write(self.p1indicator)
        if hasattr(self, 'p0indicator'):
            name = self.p0indicator.dat.name
            self.p0indicator.rename(name + ' p0indicator')
            File(self.di + 'p0indicator.pvd').write(self.p0indicator)

    def dwr_indication(self):
        """
        Indicate errors in the objective functional by the Dual Weighted Residual method. This is
        inherently problem-dependent.

        The resulting P0 field should be stored as `self.p0indicator`.
        """
        pass

    def dwr_indication_adjoint(self):
        pass

    def get_hessian(self, adjoint=False):
        """
        Compute an appropriate Hessian for the problem at hand. This is inherently
        problem-dependent, since the choice of field for adaptation is not universal.
        """
        pass

    def get_hessian_metric(self, adjoint=False):
        """
        Compute an appropriate Hessian metric for the problem at hand. This is inherently
        problem-dependent, since the choice of field for adaptation is not universal.

        Hessian metric should be computed and stored as `self.M`.
        """
        pass

    def get_isotropic_metric(self):
        """
        Scale an identity matrix by the indicator field in order to drive
        isotropic mesh refinement.
        """
        #self.p0indicator.interpolate(abs(self.p0indicator))
        if not hasattr(self, 'p1indicator'):
            self.p1indicator = project(self.p0indicator, self.P1)
            self.p1indicator.interpolate(abs(self.p1indicator))  # ensure non-negativity
        self.M = isotropic_metric(self.p1indicator, op=self.op)

    def get_anisotropic_metric(self, adjoint=False, relax=False):
        """
        Apply the approach of [Loseille, Dervieux, Alauzet, 2009] to extract an anisotropic mesh 
        from the Dual Weighted Residual method.
        """
        pass

    def get_power_metric(self, adjoint=False):
        """
        TO DO
        """
        # TODO: doc
        self.explicit_estimation_adjoint(square=False)
        H = self.get_hessian(adjoint=adjoint)
        for i in range(self.mesh.num_vertices()):
            H.dat.data[i][:,:] *= np.abs(self.p1indicator.dat.data[i])  # TODO: use pyop2
        self.M = steady_metric(self.adjoint_solution, H=H, op=self.op)

    def effectivity_index(self, J_exact=None):
        """
        TO DO
        """
        # TODO: doc
        if J_exact is not None:
            self.estimate_error()
            self.objective_error = np.abs(self.objective_functional() - J_exact)
            return self.estimator/self.objective_error

    def estimate_error(self, relaxation_parameter=0.9, prev_metric=None, custom_adapt=None):
        """
        Evaluate error estimation strategy of choice.
        """
        if not hasattr(self, 'estimator'):
            #if self.approach == 'dwr':
            if self.approach in ('dwr', 'power', 'carpio'):
                self.dwr_estimation()
            elif self.approach in ('dwr_adjoint', 'power_adjoint', 'carpio_adjoint'):
                self.dwr_estimation_adjoint()
            elif self.approach in ('dwr_both', 'dwr_relaxed', 'dwr_superposed', 'power_relaxed', 'power_superposed', 'carpio_relaxed', 'carpio_superposed'):
                forward = self.dwr_estimation()
                adjoint = self.dwr_estimation_adjoint()
                self.estimator = 0.5*(forward+adjoint)
            else:
                raise NotImplementedError  # TODO

    def adapt_mesh(self, relaxation_parameter=0.9, prev_metric=None, custom_adapt=None):
        with pyadjoint.stop_annotating():
            if self.approach == 'fixed_mesh':
                return
            elif self.approach == 'uniform':
                self.mesh = MeshHierarchy(self.mesh, 1)[1]
                return
            elif self.approach == 'hessian':
                self.get_hessian_metric()
            elif self.approach == 'hessian_adjoint':
                self.get_hessian_metric(adjoint=True)
            elif self.approach == 'hessian_relaxed':
                self.get_hessian_metric(adjoint=False)
                M = self.M.copy()
                self.get_hessian_metric(adjoint=True)
                self.M = metric_relaxation(M, self.M)
            elif self.approach == 'hessian_superposed':
                self.get_hessian_metric(adjoint=False)
                M = self.M.copy()
                self.get_hessian_metric(adjoint=True)
                self.M = metric_intersection(M, self.M)
            elif self.approach == 'explicit':
                self.explicit_estimation()
                self.get_isotropic_metric()
            elif self.approach == 'explicit_adjoint':
                self.explicit_estimation_adjoint()
                self.get_isotropic_metric()
            elif self.approach == 'explicit_relaxed':
                self.explicit_estimation()
                self.get_isotropic_metric()
                M = self.M.copy()
                self.explicit_estimation_adjoint()
                self.get_isotropic_metric()
                self.M = metric_relaxation(M, self.M)
            elif self.approach == 'explicit_superposed':
                self.explicit_estimation()
                self.get_isotropic_metric()
                M = self.M.copy()
                self.explicit_estimation_adjoint()
                self.get_isotropic_metric()
                self.M = metric_intersection(M, self.M)
            elif self.approach == 'dwp':
                self.dwp_indication()
                self.get_isotropic_metric()
            elif self.approach == 'dwr':
                self.dwp_indication()
                self.get_isotropic_metric()
            elif self.approach == 'dwr_adjoint':
                self.dwr_indication_adjoint()
                self.get_isotropic_metric()
            elif self.approach == 'dwr_both':
                self.dwr_indication()
                self.get_isotropic_metric()
                i = self.p1indicator.copy()
                self.dwr_indication_adjoint()
                self.p1indicator.interpolate(Constant(0.5)*(i+self.p1indicator))
                self.get_isotropic_metric()
            elif self.approach == 'dwr_averaged':
                self.dwr_indication()
                self.get_isotropic_metric()
                i = self.p1indicator.copy()
                self.dwr_indication_adjoint()
                self.p1indicator.interpolate(Constant(0.5)*(abs(i)+abs(self.p1indicator)))
                self.get_isotropic_metric()
            elif self.approach == 'dwr_relaxed':
                self.dwr_indication()
                self.get_isotropic_metric()
                M = self.M.copy()
                self.dwr_indication_adjoint()
                self.get_isotropic_metric()
                self.M = metric_relaxation(M, self.M)
            elif self.approach == 'dwr_superposed':
                self.dwr_indication()
                self.get_isotropic_metric()
                M = self.M.copy()
                self.dwr_indication_adjoint()
                self.get_isotropic_metric()
                self.M = metric_intersection(M, self.M)
            elif self.approach == 'loseille':
                self.get_anisotropic_metric(adjoint=False)
            elif self.approach == 'loseille_adjoint':
                self.get_anisotropic_metric(adjoint=True)
            elif self.approach == 'loseille_relaxed':
                self.get_anisotropic_metric(adjoint=False)
                M = self.M.copy()
                self.get_anisotropic_metric(adjoint=True)
                self.M = metric_relaxation(M, self.M)
            elif self.approach == 'loseille_superposed':
                self.get_anisotropic_metric(adjoint=False)
                M = self.M.copy()
                self.get_anisotropic_metric(adjoint=True)
                self.M = metric_intersection(M, self.M)
            elif self.approach == 'hybrid':
                self.dwr_indication()
                self.get_isotropic_metric()
                M = self.M.copy()
                self.get_anisotropic_metric(adjoint=False)
                self.M = metric_intersection(M, self.M)
            elif self.approach == 'power':
                self.get_power_metric(adjoint=False)
            elif self.approach == 'power_adjoint':
                self.get_power_metric(adjoint=True)
            elif self.approach == 'power_relaxed':
                self.explicit_estimation(square=False)
                H = self.get_hessian(adjoint=True)
                for i in range(self.mesh.num_vertices()):
                    H.dat.data[i][:,:] *= np.abs(self.p1indicator.dat.data[i])  # TODO: use pyop2
                indicator = self.p1indicator.copy()
                self.explicit_estimation_adjoint(square=False)
                H2 = self.get_hessian(adjoint=False)
<<<<<<< HEAD
                for i in range(self.mesh_num_vertices()):
=======
                for i in range(self.mesh.num_vertices()):
>>>>>>> eb914b04
                    H.dat.data[i][:,:] += H2.dat.data[i]*np.abs(self.p1indicator.dat.data[i])  # TODO: use pyop2
                    H.dat.data[i][:,:] /= np.abs(indicator.dat.data[i]) + np.abs(self.p1indicator.dat.data[i])
                self.M = steady_metric(self.solution+self.adjoint_solution, mesh=self.mesh, H=H, op=self.op)
            elif self.approach == 'power_superposed':
                self.get_power_metric(adjoint=False)
                M = self.M.copy()
                self.get_power_metric(adjoint=True)
                self.M = metric_intersection(M, self.M)
            else:
                try:
                    assert hasattr(self, 'custom_adapt')
                    self.custom_adapt()
                except:
                    raise ValueError("Adaptivity mode {:s} not regcognised.".format(self.approach))

            # Apply metric relaxation, if requested
            self.M_unrelaxed = self.M.copy()
            if prev_metric is not None:
                self.M.project(metric_relaxation(self.M, project(prev_metric, self.P1_ten), relaxation_parameter))
            # (Default relaxation of 0.9 following [Power et al 2006])

            # Adapt mesh
            #self.mesh = adapt(self.mesh, self.M)
            self.mesh = multi_adapt(self.M, op=self.op)
            self.plot()


class MeshOptimisation():
    """
    Loop over all mesh optimisation steps in order to obtain a mesh which is optimal w.r.t. the
    given error estimator for the given PDE problem.
    """
    def __init__(self, problem, op, mesh=None):
        self.problem = problem
        self.mesh = mesh
        assert op is not None
        self.op = op
        self.di = create_directory(op.di)

        # Default tolerances etc
        self.msg = "Mesh %2d: %7d cells, objective %.4e"
        self.conv_msg = "Converged after %d iterations due to %s"
        self.startit = 0
        self.maxit = 35
        self.element_rtol = 0.001    # Following [Power et al 2006]
        self.objective_rtol = 0.001  # TODO: experiment with these tighter tolerances
        self.estimator_atol = 1e-8

        # Logging
        self.logmsg = ''
        self.log = True

        # Data storage
        self.dat = {'elements': [],
                    'vertices': [],
                    'objective': [],
                    'estimator': [],
                    'effectivity': [],
                    'approach': self.op.approach}

        # Effectivity index
        self.J_exact = None

    def iterate(self):
        M_ = None
        M = None

        # Create a log file and spit out parameters
        if self.log:
            self.logfile = open('{:s}/optimisation_log'.format(self.di), 'a+')
            self.logfile.write('\n{:s}{:s}\n\n'.format(date, self.logmsg))
            self.logfile.write('stabilisation: {:s}\n'.format(self.op.stabilisation))
            self.logfile.write('dwr_approach: {:s}\n'.format(self.op.dwr_approach))
            self.logfile.write('high_order: {:b}\n'.format(self.op.order_increase))
            self.logfile.write('relax: {:b}\n'.format(self.op.relax))
            self.logfile.write('maxit: {:d}\n'.format(self.maxit))
            self.logfile.write('element_rtol: {:f}\n'.format(self.element_rtol))
            self.logfile.write('objective_rtol: {:f}\n'.format(self.objective_rtol))
            self.logfile.write('estimator_atol: {:f}\n\n'.format(self.estimator_atol))
            # TODO: parallelise using Thetis format

        prev_sol = None
        tstart = clock()
        for i in range(self.startit, self.maxit):
            j = i - self.startit
            PETSc.Sys.Print('Solving on mesh %d' % i)
            tp = self.problem(mesh=self.mesh if j == 0 else tp.mesh,
                              op=self.op,
                              prev_solution=prev_sol)

            # Solve
            tp.solve()
            self.solution = tp.solution

            # Extract data
            self.dat['elements'].append(tp.mesh.num_cells())
            self.dat['vertices'].append(tp.mesh.num_vertices())
            self.dat['objective'].append(tp.objective_functional())
            PETSc.Sys.Print(self.msg % (i, self.dat['elements'][i], self.dat['objective'][i]))
            if self.log:  # TODO: parallelise
                self.logfile.write('Mesh  {:2d}: elements = {:10d}\n'.format(i, self.dat['elements'][j]))
                self.logfile.write('Mesh  {:2d}: vertices = {:10d}\n'.format(i, self.dat['vertices'][j]))
                self.logfile.write('Mesh  {:2d}:        J = {:.4e}\n'.format(i, self.dat['objective'][j]))

            # Solve adjoint
            if not self.op.approach in ('fixed_mesh', 'uniform', 'hessian', 'explicit', 'vorticity'):
                tp.solve_adjoint()  # TODO: This is not always necessary

            # Estimate and record error
            tp.estimate_error()
            self.dat['estimator'].append(tp.estimator)
            PETSc.Sys.Print('error estimator : %.4e' % tp.estimator)
            if self.log:  # TODO: parallelise
                self.logfile.write('Mesh  {:2d}: estimator = {:.4e}\n'.format(i, tp.estimator))
            ei = tp.effectivity_index(self.J_exact)
            if ei is not None:
                if self.log:  # TODO: parallelise
                    self.logfile.write('Mesh  {:2d}: effectivity = {:.4e}\n'.format(i, ei))
                    self.logfile.write('Mesh  {:2d}: objective error = {:.4e}\n'.format(i, tp.objective_error))
                PETSc.Sys.Print('Objective error : %.4e' % tp.objective_error)
                PETSc.Sys.Print('Effectivity index : %.4e' % ei)
                self.dat['effectivity'].append(ei)
            else:
                self.dat['effectivity'].append('n/a')

            # Stopping criteria
            if i > self.startit:
                out = None
                obj_diff = abs(self.dat['objective'][j] - self.dat['objective'][j-1])
                el_diff = abs(self.dat['elements'][j] - self.dat['elements'][j-1])
                if obj_diff < self.objective_rtol*self.dat['objective'][j-1]:
                    out = self.conv_msg % (i+1, 'convergence in objective functional.')
                elif self.dat['estimator'][j] < self.estimator_atol:
                    out = self.conv_msg % (i+1, 'convergence in error estimator.')
                elif el_diff < self.element_rtol*self.dat['elements'][j-1]:
                    out = self.conv_msg % (i+1, 'convergence in mesh element count.')
                elif i >= self.maxit-1:
                    out = self.conv_msg % (i+1, 'maximum mesh adaptation count reached.')
                if out is not None:
                    PETSc.Sys.Print(out)
                    if self.log:
                        self.logfile.write(out+'\n')
                        tp.plot()
                    break

            # Adapt mesh
            #tp.set_target_vertices(num_vertices=self.dat['vertices'][0])  # FIXME
            tp.adapt_mesh(prev_metric=M_)
            tp.plot()
            if tp.nonlinear:
                prev_sol = tp.solution
            if self.op.relax:
                M_ = tp.M_unrelaxed
        self.dat['time'] = clock() - tstart
        PETSc.Sys.Print('Time to solution: %.1fs' % (self.dat['time']))
        if self.log:
            self.logfile.close()


class OuterLoop():
    def __init__(self, problem, op, mesh=None):
        self.problem = problem
        self.op = op
        self.mesh = op.default_mesh if mesh is None else mesh
        self.di = create_directory(self.op.di)

        # Default tolerances etc
        self.msg = "{:s} {:.2e} elements {:7d} iter {:2d} time {:6.1f} objective {:.4e} estimator {:.4e} ei {}\n"
        self.maxit = 35
        self.element_rtol = 0.005    # Following [Power et al 2006]
        self.objective_rtol = 0.005
        self.outer_startit = 0
        self.outer_maxit = 4
        #self.log = False
        self.log = True
        self.base = 10
        self.start_error = 1

        # Effectivity index
        self.J_exact = None

    def desired_error_loop(self):
        mode = 'desired_error'

        # Create log file
        logfile = open(self.di + 'desired_error_test.log', 'a+')
        logfile.write('\n' + date + '\n\n')
        logfile.write('maxit: {:d}\n'.format(self.maxit))
        logfile.write('element_rtol: {:.4f}\n'.format(self.element_rtol))
        logfile.write('objective_rtol: {:.4f}\n'.format(self.objective_rtol))
        logfile.write('outer_maxit: {:d}\n\n'.format(self.outer_maxit))

        for i in range(self.outer_startit, self.outer_maxit):

            # Iterate over increasing target vertex counts
            PETSc.Sys.Print("\nOuter loop %d for approach '%s'" % (i+1, self.op.approach))
            self.op.target = self.start_target*pow(self.base, i)
            opt = MeshOptimisation(self.problem, mesh=self.mesh, op=self.op)
            opt.maxit = self.maxit
            opt.element_rtol = self.element_rtol
            opt.objective_rtol = self.objective_rtol
            opt.J_exact = self.J_exact
            opt.iterate()
            self.final_mesh = opt.mesh
            self.solution = opt.solution
            self.final_J = opt.dat['objective'][-1]

            # Logging
            logfile.write(self.msg.format(mode,
                                          1/self.op.target,
                                          opt.dat['elements'][-1],
                                          len(opt.dat['objective']),
                                          opt.dat['time'],
                                          opt.dat['objective'][-1],
                                          opt.dat['estimator'][-1],
                                          opt.dat['effectivity']))
            PETSc.Sys.Print("%d %.4e %.4e %a" % (opt.dat['elements'][-1],
                                                 opt.dat['objective'][-1],
                                                 opt.dat['estimator'][-1],
                                                 opt.dat['effectivity'][-1]))

            # Convergence criterion: relative tolerance for objective functional
            if i > self.outer_startit:
                obj_diff = abs(opt.dat['objective'][-1] - J_)
                if obj_diff < self.objective_rtol*J_:
                    PETSc.Sys.Print(opt.conv_msg % (i+1, 'convergence in objective functional.'))
                    break
            J_ = opt.dat['objective'][-1]
        logfile.close()


class UnsteadyProblem():
    def __init__(self, mesh, op, finite_element, discrete_adjoint=False):
        self.finite_element = finite_element
        self.discrete_adjoint = discrete_adjoint
        self.op = op
        self.mesh = op.default_mesh if mesh is None else mesh
        self.stab = op.stabilisation
        self.approach = op.approach

        # function spaces and mesh quantities
        self.V = FunctionSpace(self.mesh, self.finite_element)
        self.P0 = FunctionSpace(self.mesh, "DG", 0)
        self.P1 = FunctionSpace(self.mesh, "CG", 1)
        self.P1DG = FunctionSpace(self.mesh, "DG", 1)
        self.P1_vec = VectorFunctionSpace(self.mesh, "CG", 1)
        self.P1_ten = TensorFunctionSpace(self.mesh, "CG", 1)
        self.test = TestFunction(self.V)
        self.trial = TrialFunction(self.V)
        self.n = FacetNormal(self.mesh)
        self.h = CellSize(self.mesh)

        # prognostic fields
        self.solution = Function(self.V)
        self.adjoint_solution = Function(self.V)

        # outputs
        self.di = create_directory(self.op.di)
        self.solution_file = File(self.di + 'solution.pvd')
        self.adjoint_solution_file = File(self.di + 'adjoint_solution.pvd')
        self.indicator_file = File(self.di + 'indicator.pvd')

        # Adaptivity
        self.step_end = op.end_time if self.approach == 'fixed_mesh' else op.dt*op.dt_per_remesh

    def set_target_vertices(self, rescaling=0.85, num_vertices=None):
        """
        Set target number of vertices for adapted mesh by scaling the current number of vertices.
        """
        if num_vertices is None:
            num_vertices = self.mesh.num_vertices()
        self.op.target = num_vertices * rescaling

    def solve_step(self):
        """
        Solve forward PDE on a particular mesh.
        """
        pass

    def solve(self):
        """
        Solve PDE using mesh adaptivity.
        """
        self.remesh_step = 0
        while self.step_end <= self.op.end_time:
            if self.approach != 'fixed_mesh':
                if not self.approach in ('uniform', 'hessian', 'explicit', 'vorticity'):
                    self.get_adjoint_state()
                    self.interpolate_adjoint_solution()
                self.adapt_mesh()
                if self.remesh_step != 0:
                    self.interpolate_solution()
                else:
                    self.solution = self.op.set_initial_condition(self.V)
                #    if not self.approach in ('uniform', 'hessian', 'explicit'):
                #        self.interpolate_adjoint_solution()
                #    self.adapt_mesh()  # adapt again for the first iteration
                #    self.solution = self.op.set_initial_condition(self.V)
            self.solve_step()
            self.step_end += self.op.dt*self.op.dt_per_remesh
            self.remesh_step += 1

    def get_objective_kernel(self):
        """
        Derivative `g` of functional of interest `J`. i.e. For solution `u` we have
            J(u) = g . u
        """
        pass

    def objective_functional(self):  # TODO: account for time integral forms
        """
        Functional of interest which takes the PDE solution as input.
        """
        if not hasattr(self, 'kernel'):
            self.get_objective_kernel()
        return assemble(inner(self.solution, self.kernel)*dx)

    def solve_continuous_adjoint(self):  # NOTE: this should save to HDF5
        """
        Solve the adjoint PDE using a hand-coded continuous adjoint.
        """
        pass

    def solve_discrete_adjoint(self):
        """
        Solve the adjoint PDE in the discrete sense, using pyadjoint.
        """
        create_directory('outputs/hdf5/')
        J = self.objective_functional()
        compute_gradient(J, Control(self.gradient_field))
        tape = get_working_tape()
        solve_blocks = [block for block in tape._blocks if isinstance(block, SolveBlock)
                                                        and not isinstance(block, ProjectBlock)
                                                        and block.adj_sol is not None]

        N = len(solve_blocks)
        try:
            assert N == int(self.end_time/self.dt)
        except:
            ValueError("Expected one SolveBlock, but encountered {:d}".format(N))
        for i in range(0, N, self.op.dt_per_remesh):
            self.adjoint_solution.assign(solve_blocks[i].adj_sol)  # TODO: annotate in pyadjoint to track progress
            with DumbCheckpoint('outputs/hdf5/Adjoint2d_' + index_string(i), mode=FILE_CREATE) as sa:
                sa.store(self.adjoint_solution)
                sa.close()
            PETSc.Sys.Print("Storing adjoint solution %d" % i)
            self.adjoint_solution_file.write(self.adjoint_solution, t=self.op.dt*i)
        tape.clear_tape()

    def solve_adjoint(self):
        """
        Solve adjoint problem using specified method.
        """
        PETSc.Sys.Print("Solving adjoint problem...")
        if self.discrete_adjoint:
            self.solve_discrete_adjoint()
        else:
            self.solve_continuous_adjoint()

    def get_adjoint_state(self):
        """
        Get adjoint solution at timestep i.
        """
        i = self.remesh_step * self.op.dt_per_remesh
        with DumbCheckpoint('outputs/hdf5/Adjoint2d_' + index_string(i), mode=FILE_READ) as la:
            la.load(self.adjoint_solution)
            la.close()
        self.adjoint_solution_file.write(self.adjoint_solution, t=self.op.dt*i)

    def dwp_indication(self):
        """
        Indicate significance by the product of forward and adjoint solutions. This approach was
        used for mesh adaptive tsunami modelling in [Davis and LeVeque, 2016]. Here 'DWP' is used
        to stand for Dual Weighted Primal.
        """
        self.indicator = Function(self.P1)
        self.indicator.project(inner(self.solution, self.interpolated_adjoint_solution))
        self.indicator.rename('dwp')

    def explicit_estimation(self, space=None, square=True):  # TODO: change notation to indication
        pass

    def explicit_estimation_adjoint(self, space=None, square=True):
        pass

    def plot(self):
        """
        Plot current mesh and indicator field, if available.
        """
        if hasattr(self, 'indicator'):
            self.indicator.rename(self.approach + ' indicator')
            self.indicator_file.write(self.indicator, t=self.remesh_step*self.op.dt)

    def dwr_indication(self):
        """
        Indicate errors in the objective functional by the Dual Weighted Residual method. This is
        inherently problem-dependent.

        The resulting P0 field should be stored as `self.indicator`.
        """
        pass

    def dwr_indication_adjoint(self):
        pass

    def get_hessian(self, adjoint=False):
        """
        Compute an appropriate Hessian for the problem at hand. This is inherently
        problem-dependent, since the choice of field for adaptation is not universal.
        """
        pass

    def get_hessian_metric(self, adjoint=False):
        """
        Compute an appropriate Hessian metric for the problem at hand. This is inherently
        problem-dependent, since the choice of field for adaptation is not universal.

        Hessian metric should be computed and stored as `self.M`.
        """
        pass

    def get_isotropic_metric(self):
        """
        Scale an identity matrix by the indicator field `self.indicator` in order to drive
        isotropic mesh refinement.
        """
        el = self.indicator.ufl_element()
        name = self.indicator.dat.name
        if (el.family(), el.degree()) != ('Lagrange', 1):
            self.indicator = project(self.indicator, self.P1)
            self.indicator.rename(name)
        self.M = isotropic_metric(self.indicator, op=self.op)

    def get_anisotropic_metric(self, adjoint=False, relax=False):
        """
        Apply the approach of [Loseille, Dervieux, Alauzet, 2009] to extract an anisotropic mesh 
        from the Dual Weighted Residual method.
        """
        pass

    def adapt_mesh(self, relaxation_parameter=Constant(0.9), prev_metric=None):
        """
        Adapt mesh according to error estimation strategy of choice.
        """
        with pyadjoint.stop_annotating():
            if self.approach == 'fixed_mesh':
                return
            elif self.approach == 'uniform':
                self.mesh = MeshHierarchy(self.mesh, 1)[1]
                return
            elif self.approach == 'hessian':
                self.get_hessian_metric()
            elif self.approach == 'hessian_adjoint':
                self.get_hessian_metric(adjoint=True)
            elif self.approach == 'hessian_relaxed':
                self.get_hessian_metric(adjoint=False)
                M = self.M.copy()
                self.get_hessian_metric(adjoint=True)
                self.M = metric_relaxation(M, self.M)
            elif self.approach == 'hessian_superposed':
                self.get_hessian_metric(adjoint=False)
                M = self.M.copy()
                self.get_hessian_metric(adjoint=True)
                self.M = metric_intersection(M, self.M)
            elif self.approach == 'explicit':
                self.explicit_estimation()
                self.get_isotropic_metric()
            elif self.approach == 'explicit_adjoint':
                self.explicit_estimation_adjoint()
                self.get_isotropic_metric()
            elif self.approach == 'explicit_relaxed':
                self.explicit_estimation()
                self.get_isotropic_metric()
                M = self.M.copy()
                self.explicit_estimation_adjoint()
                self.get_isotropic_metric()
                self.M = metric_relaxation(M, self.M)
            elif self.approach == 'explicit_superposed':
                self.explicit_estimation()
                self.get_isotropic_metric()
                M = self.M.copy()
                self.explicit_estimation_adjoint()
                self.get_isotropic_metric()
                self.M = metric_intersection(M, self.M)
            elif self.approach == 'dwp':
                self.dwp_indication()
                self.get_isotropic_metric()
            elif self.approach == 'dwr':
                self.dwr_indication()
                self.get_isotropic_metric()
            elif self.approach == 'dwr_adjoint':
                self.dwr_indication_adjoint()
                self.get_isotropic_metric()
            elif self.approach == 'dwr_both':
                self.dwr_indication()
                self.get_isotropic_metric()
                i = self.indicator.copy()
                self.dwr_indication_adjoint()
                self.indicator.interpolate(Constant(0.5)*(i+self.indicator))
                self.get_isotropic_metric()
            elif self.approach == 'dwr_averaged':
                self.dwr_indication()
                self.get_isotropic_metric()
                i = self.indicator.copy()
                self.dwr_indication_adjoint()
                self.indicator.interpolate(Constant(0.5)*(abs(i)+abs(self.indicator)))
                self.get_isotropic_metric()
            elif self.approach == 'dwr_relaxed':
                self.dwr_indication()
                self.get_isotropic_metric()
                M = self.M.copy()
                self.dwr_indication_adjoint()
                self.get_isotropic_metric()
                self.M = metric_relaxation(M, self.M)
            elif self.approach == 'dwr_superposed':
                self.dwr_indication()
                self.get_isotropic_metric()
                M = self.M.copy()
                self.dwr_indication_adjoint()
                self.get_isotropic_metric()
                self.M = metric_intersection(M, self.M)
            elif self.approach == 'loseille':
                self.get_anisotropic_metric(adjoint=False)
            elif self.approach == 'loseille_adjoint':
                self.get_anisotropic_metric(adjoint=True)
            elif self.approach == 'loseille_relaxed':
                self.get_anisotropic_metric(adjoint=False)
                M = self.M.copy()
                self.get_anisotropic_metric(adjoint=True)
                self.M = metric_relaxation(M, self.M)
            elif self.approach == 'loseille_superposed':
                self.get_anisotropic_metric(adjoint=False)
                M = self.M.copy()
                self.get_anisotropic_metric(adjoint=True)
                self.M = metric_intersection(M, self.M)
            elif self.approach == 'power':
                self.explicit_estimation_adjoint(square=False)
                H = self.get_hessian(adjoint=False)
                for i in range(len(self.indicator.dat.data)):
                    H.dat.data[i][:,:] *= np.abs(self.indicator.dat.data[i])  # TODO: use pyop2
                self.M = steady_metric(self.adjoint_solution, H=H, op=self.op)
            elif self.approach == 'power_adjoint':
                self.explicit_estimation(square=False)
                H = self.get_hessian(adjoint=True)
                for i in range(len(self.indicator.dat.data)):
                    H.dat.data[i][:,:] *= np.abs(self.indicator.dat.data[i])  # TODO: use pyop2
                self.M = steady_metric(self.solution, H=H, op=self.op)
            elif self.approach == 'power_relaxed':
                self.explicit_estimation(square=False)
                H = self.get_hessian(adjoint=True)
                for i in range(len(self.indicator.dat.data)):
                    H.dat.data[i][:,:] *= np.abs(self.indicator.dat.data[i])  # TODO: use pyop2
                indicator = self.indicator.copy()
                self.explicit_estimation_adjoint(square=False)
                H2 = self.get_hessian(adjoint=False)
                for i in range(len(self.indicator.dat.data)):
                    H.dat.data[i][:,:] += H2.dat.data[i]*np.abs(self.indicator.dat.data[i])  # TODO: use pyop2
                    H.dat.data[i][:,:] /= np.abs(indicator.dat.data[i]) + np.abs(self.indicator.dat.data[i])
                self.M = steady_metric(self.solution+self.adjoint_solution, mesh=self.mesh, H=H, op=self.op)
            elif self.approach == 'power_superposed':
                self.explicit_estimation(square=False)
                H = self.get_hessian(adjoint=True)
                for i in range(len(self.indicator.dat.data)):                 # TODO: use pyop2
                    H.dat.data[i][:,:] *= np.abs(self.indicator.dat.data[i])
                M = steady_metric(self.solution, H=H, op=self.op)
                self.explicit_estimation_adjoint(square=False)
                H = self.get_hessian(adjoint=False)
                for i in range(len(self.indicator.dat.data)):
                    H.dat.data[i][:,:] *= np.abs(self.indicator.dat.data[i])
                self.M = steady_metric(self.adjoint_solution, H=H, op=self.op)
                self.M = metric_intersection(M, self.M)
            else:
                try:
                    assert hasattr(self, 'custom_adapt')
                    self.custom_adapt()
                except:
                    raise ValueError("Adaptivity mode {:s} not regcognised.".format(self.approach))

            # Apply metric relaxation, if requested
            if prev_metric is not None:
                if self.M is None:
                    self.M.project(project(prev_metric, self.P1_ten))
                else:
                    self.M_unrelaxed = self.M.copy()
                    self.M.project(metric_relaxation(project(prev_metric, self.P1_ten), self.M, relaxation_parameter))
            # (Default relaxation of 0.9 following [Power et al 2006])

            # Adapt mesh
            if self.M is not None and norm(self.M) > 0.1*norm(Constant(1, domain=self.mesh)):
                # FIXME: The 0.1 factor seems pretty arbitrary
                #self.mesh = adapt(self.mesh, self.M)
                self.mesh = multi_adapt(self.M, op=self.op)

                # Re-establish function spaces
                self.V = FunctionSpace(self.mesh, self.finite_element)
                self.P0 = FunctionSpace(self.mesh, "DG", 0)
                self.P1 = FunctionSpace(self.mesh, "CG", 1)
                self.P1DG = FunctionSpace(self.mesh, "DG", 1)
                self.P1_vec = VectorFunctionSpace(self.mesh, "CG", 1)
                self.P1_ten = TensorFunctionSpace(self.mesh, "CG", 1)
                self.test = TestFunction(self.V)
                self.trial = TrialFunction(self.V)
                self.n = FacetNormal(self.mesh)
                self.h = CellSize(self.mesh)

            # Plot results
            self.plot()

    def interpolate_solution(self):
        """
        Interpolate solution onto the new mesh after a mesh adaptation.
        """
        with pyadjoint.stop_annotating():
            interpolated_solution = Function(FunctionSpace(self.mesh, self.V.ufl_element()))
            interpolated_solution.project(self.solution)
            name = self.solution.dat.name
            self.solution = interpolated_solution
            self.solution.rename(name)

    def interpolate_adjoint_solution(self):
        """
        Interpolate adjoint solution onto the new mesh after a mesh adaptation.
        """
        with pyadjoint.stop_annotating():
            self.interpolated_adjoint_solution = Function(FunctionSpace(self.mesh, self.V.ufl_element()))
            self.interpolated_adjoint_solution.project(self.adjoint_solution)<|MERGE_RESOLUTION|>--- conflicted
+++ resolved
@@ -354,11 +354,7 @@
                 indicator = self.p1indicator.copy()
                 self.explicit_estimation_adjoint(square=False)
                 H2 = self.get_hessian(adjoint=False)
-<<<<<<< HEAD
-                for i in range(self.mesh_num_vertices()):
-=======
                 for i in range(self.mesh.num_vertices()):
->>>>>>> eb914b04
                     H.dat.data[i][:,:] += H2.dat.data[i]*np.abs(self.p1indicator.dat.data[i])  # TODO: use pyop2
                     H.dat.data[i][:,:] /= np.abs(indicator.dat.data[i]) + np.abs(self.p1indicator.dat.data[i])
                 self.M = steady_metric(self.solution+self.adjoint_solution, mesh=self.mesh, H=H, op=self.op)
