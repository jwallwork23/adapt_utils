--- conflicted
+++ resolved
@@ -654,17 +654,15 @@
                 solution_adjoint_chk = self.adjoint_solution.copy()
             for i in range(self.op.num_adapt):
                 if adj:
-                    with pyadjoint.stop_annotating():
-                        self.adjoint_solution = Function(self.V)
-                        self.adjoint_solution.project(adjoint_solution_chk)
+                    self.adjoint_solution = Function(self.V)
+                    self.adjoint_solution.project(adjoint_solution_chk)
                 self.adapt_mesh()
                 PETSc.Sys.Print("Number of elements: %d" % self.mesh.num_cells())
                 if self.remesh_step == 0:
                     self.set_initial_condition()
                 else:
-                    with pyadjoint.stop_annotating():
-                        self.solution = Function(self.V)
-                        self.solution.project(solution_chk)
+                    self.solution = Function(self.V)
+                    self.solution.project(solution_chk)
                 self.solve_step()
             self.step_end += self.op.dt*self.op.dt_per_remesh
             self.remesh_step += 1
@@ -949,25 +947,4 @@
             self.h = CellSize(self.mesh)
 
             # Plot results
-<<<<<<< HEAD
-            self.plot()
-
-    def project_solution(self):
-        """
-        Project solution onto the new mesh after a mesh adaptation.
-        """
-        interpolated_solution = Function(FunctionSpace(self.mesh, self.V.ufl_element()))
-        interpolated_solution.project(self.solution)
-        name = self.solution.dat.name
-        self.solution = interpolated_solution
-        self.solution.rename(name)
-
-    def project_adjoint_solution(self):
-        """
-        Project adjoint solution onto the new mesh after a mesh adaptation.
-        """
-        self.interpolated_adjoint_solution = Function(FunctionSpace(self.mesh, self.V.ufl_element()))
-        self.interpolated_adjoint_solution.project(self.adjoint_solution)
-=======
-            self.plot()
->>>>>>> 33a99bca
+            self.plot()