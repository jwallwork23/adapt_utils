--- conflicted
+++ resolved
@@ -535,10 +535,7 @@
             tp.indicate_error()
             #self.dat['estimator'].append(tp.estimator)
             #PETSc.Sys.Print(self.msg % (i, self.dat['elements'][i], self.dat['qoi'][i], tp.estimator))
-<<<<<<< HEAD
-=======
             PETSc.Sys.Print(self.msg % (i, self.dat['elements'][i], self.dat['qoi'][i]))
->>>>>>> 4c12bdec
             #if self.log:  # TODO: parallelise
             #    self.logfile.write('Mesh  {:2d}: estimator = {:.4e}\n'.format(i, tp.estimator))
 
