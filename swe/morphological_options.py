from thetis import *
from thetis.configuration import *

from adapt_utils.swe.options import ShallowWaterOptions


__all__ = ["MorphOptions"]


class MorphOptions(ShallowWaterOptions):
    """
    Parameter class for general morphological problems.
    """

    def __init__(self, **kwargs):
        self.slope_eff = False
        self.angle_correction = False
        self.convective_vel_flag = True
        self.wetting_and_drying = False
        self.conservative = False
        self.depth_integrated = False
        super(MorphOptions, self).__init__(**kwargs)    

    def set_up_suspended(self, mesh, tracer=None):
        P1 = FunctionSpace(mesh, "CG", 1)
        P1_vec = VectorFunctionSpace(mesh, "CG", 1)
        P1DG = FunctionSpace(mesh, "DG", 1)
        P1DG_vec = VectorFunctionSpace(mesh, "DG", 1)

        R = Constant(2650/1000 - 1)
        self.dstar = Constant(self.average_size*((self.g*R)/(self.base_viscosity**2))**(1/3))
        if max(self.dstar.dat.data[:] < 1):
            print('ERROR: dstar value less than 1')
        elif max(self.dstar.dat.data[:] < 4):
            self.thetacr = Constant(0.24*(self.dstar**(-1)))
        elif max(self.dstar.dat.data[:] < 10):
            self.thetacr = Constant(0.14*(self.dstar**(-0.64)))
        elif max(self.dstar.dat.data[:] < 20):
            self.thetacr = Constant(0.04*(self.dstar**(-0.1)))
        elif max(self.dstar.dat.data[:] < 150):
            self.thetacr = Constant(0.013*(self.dstar**(0.29)))        
        else:
            self.thetacr = Constant(0.055)
            
        self.taucr = Constant((2650-1000)*self.gravity*self.average_size*self.thetacr)
        
<<<<<<< HEAD
        if not hasattr(self, "settling_velocity"):
            if self.average_size <= 100*(10**(-6)):
                self.settling_velocity = Constant(9.81*(self.average_size**2)*((2650/1000)-1)/(18*self.base_viscosity))
            elif self.average_size <= 1000*(10**(-6)):
                self.settling_velocity = Constant((10*self.base_viscosity/self.average_size)*(sqrt(1 + 0.01*((((2650/1000) - 1)*9.81*(self.average_size**3))/(self.base_viscosity**2)))-1))
            else:
                self.settling_velocity = Constant(1.1*sqrt(9.81*self.average_size*((2650/1000) - 1)))                
=======
        if self.average_size <= 100*(10**(-6)):
            self.settling_velocity = Constant(9.81*(self.average_size**2)*((2650/1000)-1)/(18*self.base_viscosity))
        elif self.average_size <= 1000*(10**(-6)):
            self.settling_velocity = Constant((10*self.base_viscosity/self.average_size)*(sqrt(1 + 0.01*((((2650/1000) - 1)*9.81*(self.average_size**3))/(self.base_viscosity**2)))-1))
        else:
            self.settling_velocity = Constant(1.1*sqrt(9.81*self.average_size*((2650/1000) - 1)))                
>>>>>>> 09f76b59
        self.uv_d = project(self.uv_d, P1DG_vec)
        self.eta_d = project(self.eta_d, P1DG)
        
        self.u_cg = project(self.uv_d, P1_vec)
        self.horizontal_velocity = project(self.u_cg[0], P1)
        self.vertical_velocity = project(self.u_cg[1], P1)
        self.elev_cg = project(self.eta_d, P1)
        
        if self.t_old.dat.data[:] == 0.0:
            self.set_bathymetry(P1)
        else:
            self.bathymetry = project(self.bathymetry, P1)

        self.depth = project(self.elev_cg + self.bathymetry, P1)
    
        self.unorm = project(self.horizontal_velocity**2 + self.vertical_velocity**2, P1DG)

        self.hc = conditional(self.depth > 0.001, self.depth, 0.001)
        self.aux = conditional(11.036*self.hc/self.ks > 1.001, 11.036*self.hc/self.ks, 1.001)
        self.qfc = 2/(ln(self.aux)/0.4)**2
        
        self.TOB = project(1000*0.5*self.qfc*self.unorm, P1)
        
        # skin friction coefficient
        
        self.cfactor = self.get_cfactor()
        # mu - ratio between skin friction and normal friction
        self.mu = interpolate(conditional(self.qfc > 0, self.cfactor/self.qfc, 0), P1DG)
        
        
        self.a = (self.ks)/2
        self.B = interpolate(conditional(self.a > self.depth, 1, self.a/self.depth), P1DG)
        self.ustar = sqrt(0.5*self.qfc*self.unorm)
        self.exp1 = conditional((conditional((self.settling_velocity/(0.4*self.ustar)) - 1 > 0, (self.settling_velocity/(0.4*self.ustar)) -1, -(self.settling_velocity/(0.4*self.ustar)) + 1)) > 10**(-4), conditional((self.settling_velocity/(0.4*self.ustar)) -1 > 3, 3, (self.settling_velocity/(0.4*self.ustar))-1), 0)
        self.coefftest = conditional((conditional((self.settling_velocity/(0.4*self.ustar)) - 1 > 0, (self.settling_velocity/(0.4*self.ustar)) -1, -(self.settling_velocity/(0.4*self.ustar)) + 1)) > 10**(-4), self.B*(1-self.B**self.exp1)/self.exp1, -self.B*ln(self.B))
        self.coeff = interpolate(conditional(self.coefftest>0, 1/self.coefftest, 0), P1DG)
        
        
        # erosion flux - for vanrijn
        self.s0 = (conditional(1000*0.5*self.qfc*self.unorm*self.mu > 0, 1000*0.5*self.qfc*self.unorm*self.mu, 0) - self.taucr)/self.taucr
        self.ceq = interpolate(0.015*(self.average_size/self.a) * ((conditional(self.s0 < 0, 0, self.s0))**(1.5))/(self.dstar**0.3), P1DG)
        
        if self.conservative:
            self.tracer_init_value = Constant(self.depth.at([0,0])*self.ceq.at([0,0])/self.coeff.at([0,0]))
            self.tracer_init = interpolate(self.depth*self.ceq/self.coeff, P1DG)
        else:
            self.tracer_init_value = Constant(self.ceq.at([0,0])/self.coeff.at([0,0]))
            self.tracer_init = interpolate(self.ceq/self.coeff, P1DG)    
            
        self.depo, self.ero = self.set_source_tracer(P1DG, solver_obj = None, init = True)
        
        if self.conservative:
            if self.depth_integrated:
                self.depth_int_sink = interpolate(self.depo/self.depth, P1DG)
                self.depth_int_source = interpolate(self.ero, P1DG)
            else:
                self.sink = interpolate(self.depo/(self.depth**2), P1DG)
                self.source = interpolate(self.ero/self.depth, P1DG)
        else:
            self.sink = interpolate(self.depo/self.depth, P1DG)
            self.source = interpolate(self.ero/self.depth, P1DG)     
        
        if self.t_old.dat.data[:] == 0:
            if self.conservative:
                self.qbsourcedepth = interpolate(-(self.depo*self.tracer_init/self.depth)+ self.ero, P1DG)  
            else:
                self.qbsourcedepth = interpolate(-(self.depo*self.tracer_init)+ self.ero, P1DG)
        else:
            if self.conservative:
                self.qbsourcedepth = interpolate(-(self.depo*tracer/self.depth)+ self.ero, P1DG)  
            else:
                self.qbsourcedepth = interpolate(-(self.depo*tracer)+ self.ero, P1DG)            
        
        if self.convective_vel_flag:
            # correction factor to advection velocity in sediment concentration equation

            self.Bconv = conditional(self.depth > 1.1*self.ksp, self.ksp/self.depth, self.ksp/(1.1*self.ksp))
            self.Aconv = conditional(self.depth > 1.1* self.a, self.a/self.depth, self.a/(1.1*self.a))
                    
            # take max of value calculated either by ksp or depth
            self.Amax = conditional(self.Aconv > self.Bconv, self.Aconv, self.Bconv)

            self.r1conv = 1 - (1/0.4)*conditional(self.settling_velocity/self.ustar < 1, self.settling_velocity/self.ustar, 1)

            self.Ione = conditional(self.r1conv > 10**(-8), (1 - self.Amax**self.r1conv)/self.r1conv, conditional(self.r1conv < - 10**(-8), (1 - self.Amax**self.r1conv)/self.r1conv, ln(self.Amax)))

            self.Itwo = conditional(self.r1conv > 10**(-8), -(self.Ione + (ln(self.Amax)*(self.Amax**self.r1conv)))/self.r1conv, conditional(self.r1conv < - 10**(-8), -(self.Ione + (ln(self.Amax)*(self.Amax**self.r1conv)))/self.r1conv, -0.5*ln(self.Amax)**2))

            self.alpha = -(self.Itwo - (ln(self.Amax) - ln(30))*self.Ione)/(self.Ione * ((ln(self.Amax) - ln(30)) + 1))

            # final correction factor
            self.corrective_velocity_factor = Function(self.P1DG).interpolate(conditional(conditional(self.alpha > 1, 1, self.alpha) < 0, 0, conditional(self.alpha > 1, 1, self.alpha)))
                    
        else:
            self.corrective_velocity_factor = Function(self.P1DG).interpolate(Constant(1.0))
        
        self.z_n = Function(P1)
        self.z_n1 = Function(P1)
        self.v = TestFunction(P1)
        self.old_bathymetry_2d = interpolate(self.bathymetry, P1)
        
        # define bed gradient
        self.dzdx = interpolate(self.old_bathymetry_2d.dx(0), P1)
        self.dzdy = interpolate(self.old_bathymetry_2d.dx(1), P1)
        
    def set_up_bedload(self, mesh):   
        P1 = FunctionSpace(mesh, "CG", 1)
        P1_vec = VectorFunctionSpace(mesh, "CG", 1)

        #calculate angle of flow
        self.calfa = interpolate(self.horizontal_velocity/sqrt(self.unorm), P1)
        self.salfa = interpolate(self.vertical_velocity/sqrt(self.unorm), P1)
        
        self.beta = 1.3
        
        self.surbeta2 = Constant(1/1.5)
        self.cparam = Constant((2650-1000)*9.81*self.average_size*(self.surbeta2**2))
        
        if self.slope_eff:    
            # slope effect magnitude correction due to gravity where beta is a parameter normally set to 1.3
            self.slopecoef = interpolate(1 + self.beta*(self.dzdx*self.calfa + self.dzdy*self.salfa), P1)
        else:
            self.slopecoef = interpolate(Constant(1.0), P1)
            
        if self.angle_correction:
            # slope effect angle correction due to gravity
            self.tt1 = conditional(1000*0.5*self.qfc*self.unorm > 10**(-10), sqrt(self.cparam/(1000*0.5*self.qfc*self.unorm)), sqrt(self.cparam/(10**(-10))))
            # add on a factor of the bed gradient to the normal
            self.aa = self.salfa + self.tt1*self.dzdy
            self.bb = self.calfa + self.tt1*self.dzdx
            self.norm = conditional(sqrt(self.aa**2 + self.bb**2) > 10**(-10), sqrt(self.aa**2 + self.bb**2),10**(-10))

        # implement meyer-peter-muller bedload transport formula
        self.thetaprime = self.mu*(1000*0.5*self.qfc*self.unorm)/((2650-1000)*9.81*self.average_size)

        # if velocity above a certain critical value then transport occurs
        self.phi = interpolate(conditional(self.thetaprime < self.thetacr, 0, 8*(self.thetaprime-self.thetacr)**1.5), P1)
        
        self.z_n = Function(P1)
        self.z_n1 = Function(P1)
        self.v = TestFunction(P1)
        self.n = FacetNormal(mesh)
        self.old_bathymetry_2d = Function(P1)
        

    def update_key_hydro(self, solver_obj):
        
        self.old_bathymetry_2d.assign(solver_obj.fields.bathymetry_2d)
        
        
        
        self.z_n.interpolate(self.old_bathymetry_2d) 
        
        self.uv1, self.eta = solver_obj.fields.solution_2d.split()
        self.u_cg.interpolate(self.uv1)
        self.elev_cg.interpolate(self.eta)

        # calculate gradient of bed (noting bathymetry is -bed)
        self.dzdx.interpolate(self.old_bathymetry_2d.dx(0))
        self.dzdy.interpolate(self.old_bathymetry_2d.dx(1))

        self.horizontal_velocity.interpolate(self.u_cg[0])
        self.vertical_velocity.interpolate(self.u_cg[1])
            
        # Update depth
        if self.wetting_and_drying:
<<<<<<< HEAD
            bathymetry_displacement =   solver_obj.depth.wd_bathymetry_displacement
=======
            bathymetry_displacement = solver_obj.eq_sw.depth.wd_bathymetry_displacement
>>>>>>> 09f76b59
            self.depth.interpolate(self.elev_cg + bathymetry_displacement(self.eta) + self.bathymetry)
        else:
            self.depth.interpolate(self.elev_cg + self.bathymetry)

        self.hc = conditional(self.depth > 0.001, self.depth, 0.001)
        self.aux = conditional(11.036*self.hc/self.ks > 1.001, 11.036*self.hc/self.ks, 1.001)
<<<<<<< HEAD
        self.qfc = 2/(ln(self.aux)/0.4)**2
=======
        self.qfc = interpolate(2/(ln(self.aux)/0.4)**2, P1DG)
>>>>>>> 09f76b59
        
        # calculate skin friction coefficient
        self.cfactor.interpolate(self.get_cfactor())

        if self.friction == 'nikuradse':
            self.quadratic_drag_coefficient.project(self.get_cfactor())        
        
        # mu - ratio between skin friction and normal friction
        self.mu.interpolate(conditional(self.qfc > 0, self.cfactor/self.qfc, 0))
            
        # bed shear stress
        self.unorm = ((self.horizontal_velocity**2) + (self.vertical_velocity**2))
        self.TOB.project(1000*0.5*self.qfc*self.unorm)       
        
        self.f = (((1-self.porosity)*(self.z_n1 - self.z_n)/(self.dt*self.morfac))*self.v)*dx
        
    def update_suspended(self, solver_obj):
        P1DG = solver_obj.function_spaces.P1DG_2d

        self.B.interpolate(conditional(self.a > self.depth, 1, self.a/self.depth))
        self.ustar= sqrt(0.5*self.qfc*self.unorm)
        self.exp1 = conditional((conditional((self.settling_velocity/(0.4*self.ustar)) - 1 > 0, (self.settling_velocity/(0.4*self.ustar)) -1, -(self.settling_velocity/(0.4*self.ustar)) + 1)) > 10**(-4), conditional((self.settling_velocity/(0.4*self.ustar)) -1 > 3, 3, (self.settling_velocity/(0.4*self.ustar))-1), 0)
        self.coefftest = conditional((conditional((self.settling_velocity/(0.4*self.ustar)) - 1 > 0, (self.settling_velocity/(0.4*self.ustar)) -1, -(self.settling_velocity/(0.4*self.ustar)) + 1)) > 10**(-4), self.B*(1-self.B**self.exp1)/self.exp1, -self.B*ln(self.B))
        self.coeff.interpolate(conditional(self.coefftest>0, 1/self.coefftest, 0))
        
        # erosion flux - van rijn
        self.s0 = (conditional(1000*0.5*self.qfc*self.unorm*self.mu > 0, 1000*0.5*self.qfc*self.unorm*self.mu, 0) - self.taucr)/self.taucr
        self.ceq.interpolate(0.015*(self.average_size/self.a) * ((conditional(self.s0 < 0, 0, self.s0))**(1.5))/(self.dstar**0.3))
        
        if self.conservative:
            self.tracer_init_value.assign(self.depth.at([0,0])*self.ceq.at([0,0])/self.coeff.at([0,0]))
        else:
            self.tracer_init_value.assign(self.ceq.at([0,0])/self.coeff.at([0,0]))

        self.depo, self.ero = self.set_source_tracer(P1DG, solver_obj)

        
        if self.conservative:
            if self.depth_integrated:
                self.depth_int_sink.interpolate(self.depo/self.depth)
                self.depth_int_source.interpolate(self.ero)
            else:
                self.sink.interpolate(self.depo/(self.depth**2))
                self.source.interpolate(self.ero/self.depth)
            self.qbsourcedepth.interpolate(-(self.depo*solver_obj.fields.tracer_2d/self.depth)+ self.ero)
        else:
            self.sink.interpolate(self.depo/self.depth)
            self.source.interpolate(self.ero/self.depth)
            self.qbsourcedepth.interpolate(-(self.depo*solver_obj.fields.tracer_2d)+ self.ero)
        
        if self.convective_vel_flag:
            
            # correction factor to advection velocity in sediment concentration equation
            self.Bconv = conditional(self.depth > 1.1*self.ksp, self.ksp/self.depth, self.ksp/(1.1*self.ksp))
            self.Aconv = conditional(self.depth > 1.1* self.a, self.a/self.depth, self.a/(1.1*self.a))
                    
            # take max of value calculated either by ksp or depth
            self.Amax = conditional(self.Aconv > self.Bconv, self.Aconv, self.Bconv)

            self.r1conv = 1 - (1/0.4)*conditional(self.settling_velocity/self.ustar < 1, self.settling_velocity/self.ustar, 1)

            self.Ione = conditional(self.r1conv > 10**(-8), (1 - self.Amax**self.r1conv)/self.r1conv, conditional(self.r1conv < - 10**(-8), (1 - self.Amax**self.r1conv)/self.r1conv, ln(self.Amax)))

            self.Itwo = conditional(self.r1conv > 10**(-8), -(self.Ione + (ln(self.Amax)*(self.Amax**self.r1conv)))/self.r1conv, conditional(self.r1conv < - 10**(-8), -(self.Ione + (ln(self.Amax)*(self.Amax**self.r1conv)))/self.r1conv, -0.5*ln(self.Amax)**2))

            self.alpha = (-(self.Itwo - (ln(self.Amax) - ln(30))*self.Ione)/(self.Ione * ((ln(self.Amax) - ln(30)) + 1)))

            # final correction factor
            self.corrective_velocity_factor.interpolate(conditional(conditional(self.alpha > 1, 1, self.alpha) < 0, 0, conditional(self.alpha > 1, 1, self.alpha)))

        self.f += - (self.qbsourcedepth * self.v)*dx

    def update_bedload(self, solver_obj):

        # calculate angle of flow
        self.calfa.interpolate(self.horizontal_velocity/sqrt(self.unorm))
        self.salfa.interpolate(self.vertical_velocity/sqrt(self.unorm))
        
        if self.slope_eff:    
            # slope effect magnitude correction due to gravity where beta is a parameter normally set to 1.3
            # we use z_n1 and equals so that we can use an implicit method in Exner
            self.slopecoef = (1 + self.beta*(self.z_n1.dx(0)*self.calfa + self.z_n1.dx(1)*self.salfa))
        else:
            self.slopecoef = Constant(1.0)  
            
        if self.angle_correction:
            # slope effect angle correction due to gravity
            self.tt1 = conditional(1000*0.5*self.qfc*self.unorm > 10**(-10), sqrt(self.cparam/(1000*0.5*self.qfc*self.unorm)), sqrt(self.cparam/(10**(-10))))
            # add on a factor of the bed gradient to the normal
            self.aa = self.salfa + self.tt1*self.dzdy
            self.bb = self.calfa + self.tt1*self.dzdx
            self.norm = conditional(sqrt(self.aa**2 + self.bb**2) > 10**(-10), sqrt(self.aa**2 + self.bb**2),10**(-10))
            # we use z_n1 and equals so that we can use an implicit method in Exner
            self.calfamod = (self.calfa + (self.tt1*self.z_n1.dx(0)))/self.norm
            self.salfamod = (self.salfa + (self.tt1*self.z_n1.dx(1)))/self.norm              
            
        # implement meyer-peter-muller bedload transport formula
        self.thetaprime = self.mu*(1000*0.5*self.qfc*self.unorm)/((2650-1000)*9.81*self.average_size)

        # if velocity above a certain critical value then transport occurs
        self.phi.interpolate(conditional(self.thetaprime < self.thetacr, 0, 8*(self.thetaprime-self.thetacr)**1.5))
                        
        # bedload transport flux with magnitude correction
        self.qb_total = self.slopecoef*self.phi*sqrt(self.g*(2650/1000 - 1)*self.average_size**3)            
        
        # formulate bedload transport flux with correct angle depending on corrections implemented
        if self.angle_correction == True:
            self.qbx = self.qb_total*self.calfamod
            self.qby = self.qb_total*self.salfamod                     
        else:
            self.qbx = self.qb_total*self.calfa
            self.qby = self.qb_total*self.salfa                            
                    
        # add bedload transport to exner equation
        self.f += -(self.v*((self.qbx*self.n[0]) + (self.qby*self.n[1])))*ds(1) -(self.v*((self.qbx*self.n[0]) + (self.qby*self.n[1])))*ds(2) + (self.qbx*(self.v.dx(0)) + self.qby*(self.v.dx(1)))*dx                <|MERGE_RESOLUTION|>--- conflicted
+++ resolved
@@ -44,7 +44,6 @@
             
         self.taucr = Constant((2650-1000)*self.gravity*self.average_size*self.thetacr)
         
-<<<<<<< HEAD
         if not hasattr(self, "settling_velocity"):
             if self.average_size <= 100*(10**(-6)):
                 self.settling_velocity = Constant(9.81*(self.average_size**2)*((2650/1000)-1)/(18*self.base_viscosity))
@@ -52,14 +51,6 @@
                 self.settling_velocity = Constant((10*self.base_viscosity/self.average_size)*(sqrt(1 + 0.01*((((2650/1000) - 1)*9.81*(self.average_size**3))/(self.base_viscosity**2)))-1))
             else:
                 self.settling_velocity = Constant(1.1*sqrt(9.81*self.average_size*((2650/1000) - 1)))                
-=======
-        if self.average_size <= 100*(10**(-6)):
-            self.settling_velocity = Constant(9.81*(self.average_size**2)*((2650/1000)-1)/(18*self.base_viscosity))
-        elif self.average_size <= 1000*(10**(-6)):
-            self.settling_velocity = Constant((10*self.base_viscosity/self.average_size)*(sqrt(1 + 0.01*((((2650/1000) - 1)*9.81*(self.average_size**3))/(self.base_viscosity**2)))-1))
-        else:
-            self.settling_velocity = Constant(1.1*sqrt(9.81*self.average_size*((2650/1000) - 1)))                
->>>>>>> 09f76b59
         self.uv_d = project(self.uv_d, P1DG_vec)
         self.eta_d = project(self.eta_d, P1DG)
         
@@ -226,22 +217,14 @@
             
         # Update depth
         if self.wetting_and_drying:
-<<<<<<< HEAD
             bathymetry_displacement =   solver_obj.depth.wd_bathymetry_displacement
-=======
-            bathymetry_displacement = solver_obj.eq_sw.depth.wd_bathymetry_displacement
->>>>>>> 09f76b59
             self.depth.interpolate(self.elev_cg + bathymetry_displacement(self.eta) + self.bathymetry)
         else:
             self.depth.interpolate(self.elev_cg + self.bathymetry)
 
         self.hc = conditional(self.depth > 0.001, self.depth, 0.001)
         self.aux = conditional(11.036*self.hc/self.ks > 1.001, 11.036*self.hc/self.ks, 1.001)
-<<<<<<< HEAD
         self.qfc = 2/(ln(self.aux)/0.4)**2
-=======
-        self.qfc = interpolate(2/(ln(self.aux)/0.4)**2, P1DG)
->>>>>>> 09f76b59
         
         # calculate skin friction coefficient
         self.cfactor.interpolate(self.get_cfactor())
