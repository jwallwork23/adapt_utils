--- conflicted
+++ resolved
@@ -458,41 +458,13 @@
         self.fields['manning_drag_coefficient'] = self.op.set_manning_drag_coefficient(self.P1)
         self.op.set_boundary_surface()
         self.source = self.op.set_source_tracer(self.P1DG)
-        
-
-<<<<<<< HEAD
-
-    def project_fields(self, prob):  # TODO: dict storage => more general loop
-        self.viscosity = self.project(prob.viscosity, Function(self.P1))
-        self.diffusivity = self.project(prob.diffusivity, Function(self.P1))
-        self.bathymetry = self.project(prob.bathymetry, Function(self.P1DG))
-        self.op.bathymetry = self.bathymetry
-        self.inflow = self.project(prob.inflow, Function(self.P1_vec))
-        self.coriolis = self.project(prob.coriolis, Function(self.P1))
-        self.quadratic_drag_coefficient = self.project(prob.quadratic_drag_coefficient, Function(self.P1))
-        self.manning_drag_coefficient = self.project(prob.manning_drag_coefficient, Function(self.P1))
-        self.op.depth = project(self.op.depth, self.P1)
-        #self.conv_vel =project(prob.conv, self.P1_vec)
-        
+
+
         if prob.source is not None:
             self.source = self.project(prob.source, Function(self.P1DG))
         else:
             self.source = None
 
-    def project_fields(self, prob):  # TODO: dict storage => more general loop
-        self.viscosity = self.project(prob.viscosity, Function(self.P1))
-        self.diffusivity = self.project(prob.diffusivity, Function(self.P1))
-        self.bathymetry = self.project(prob.bathymetry, Function(self.P1DG))
-        self.op.bathymetry = self.bathymetry
-        self.inflow = self.project(prob.inflow, Function(self.P1_vec))
-        self.coriolis = self.project(prob.coriolis, Function(self.P1))
-        self.quadratic_drag_coefficient = self.project(prob.quadratic_drag_coefficient, Function(self.P1))
-        self.manning_drag_coefficient = self.project(prob.manning_drag_coefficient, Function(self.P1))
-        self.op.depth = project(self.op.depth, self.P1)
-
-
-=======
->>>>>>> 0e270e26
     def set_stabilisation(self):
         self.stabilisation = self.stabilisation or 'no'
         if self.stabilisation in ('no', 'lax_friedrichs'):
