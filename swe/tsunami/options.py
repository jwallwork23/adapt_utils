from thetis import *
from thetis.configuration import *

import os
import scipy.interpolate as si

from adapt_utils.options import CoupledOptions
from adapt_utils.swe.tsunami.conversion import *


__all__ = ["TsunamiOptions"]


class TsunamiOptions(CoupledOptions):
    """
    Parameter class for general tsunami propagation problems.
    """
    Omega = PositiveFloat(7.291e-5, help="Planetary rotation rate").tag(config=True)
    bathymetry_cap = NonNegativeFloat(30.0, allow_none=True, help="Minimum depth").tag(config=True)

    def __init__(self, regularisation=0.0, coordinate_system='utm', **kwargs):
        """
        kwarg regularisation: non-negative constant parameter used for Tikhonov regularisation
            methods for the quantity of interest.
        """
        super(TsunamiOptions, self).__init__(**kwargs)
        self.solve_swe = True
        self.solve_tracer = False
        self.force_zone_number = kwargs.get('force_zone_number', False)
        if coordinate_system not in ('utm', 'lonlat'):
            msg = "Coordinate system '{:s}' not recognised.".format(coordinate_system)
            raise NotImplementedError(msg)
        self.coordinate_system = coordinate_system
        self.gauges = {}
        self.locations_of_interest = {}

        # Model
        self.rotational = True

        # Bathymetry shift
        self.shift_bathymetry = True
        self.shift_bathymetry_flag = False

        # Stabilisation
<<<<<<< HEAD
        self.base_viscosity = 1.0e-03
=======
        self.base_viscosity = Constant(1.0e-03)
        self.use_automatic_sipg_parameter = True
>>>>>>> 2e993f9f

        # Quantity of interest
        self.regularisation = regularisation
        if self.regularisation < 0.0:
            raise ValueError("Regularisation parameter should be non-negative.")

    def get_utm_mesh(self):
        """
        Given a mesh in longitude-latitude coordinates, establish a corresponding mesh in UTM
        coordinates using the conversion code in `adapt_utils.swe.tsunami.conversion`.
        """
        zone = self.force_zone_number
        self._utm_mesh = Mesh(Function(self.lonlat_mesh.coordinates))
        lon, lat = SpatialCoordinate(self._utm_mesh)
        x, y = lonlat_to_utm(lon, lat, zone)
        self._utm_mesh.coordinates.interpolate(as_vector([x, y]))

    @property
    def utm_mesh(self):
        if self.coordinate_system == 'utm':
            return self.default_mesh
        elif not hasattr(self, '_utm_mesh'):
            self.get_utm_mesh()
        return self._utm_mesh

    def get_lonlat_mesh(self, northern=True):
        """
        Given a mesh in UTM coordinates, establish a corresponding mesh in longitude-latitude
        coordinates using the conversion code in `adapt_utils.swe.tsunami.conversion`.

        :kwarg northern: tell the UTM coordinate transformation which hemisphere we are in.
        """
        zone = self.force_zone_number
        self._lonlat_mesh = Mesh(Function(self.utm_mesh.coordinates))
        x, y = SpatialCoordinate(self._lonlat_mesh)
        lon, lat = utm_to_lonlat(x, y, zone, northern=northern, force_longitude=True)
        self._lonlat_mesh.coordinates.interpolate(as_vector([lon, lat]))

    @property
    def lonlat_mesh(self):
        if self.coordinate_system == 'lonlat':
            return self.default_mesh
        self.get_lonlat_mesh()
        return self._lonlat_mesh

    def set_bathymetry(self, fs=None, northern=True, force_longitude=True, **kwargs):
        """
        Derived classes should implement :attr:`read_bathymetry_file` such that it returns a 3-tuple
        of longitude, latitude and elevation data over a rectangular grid.

        If a minimum water depth has been provided via :attr:`bathymetry_cap` the this is enforced
        at this stage.

        Note on interpolation
        =====================
        We should always be cautious of accessing `f.dat.data` for a Firedrake :class:`Function` `f`,
        because it isn't parallel safe in some cases. However, as described in the documentation
        (https://firedrakeproject.org/interpolation.html#interpolation-from-external-data), what we
        do is okay in the case of interpolating external data. The interpolation is just done on all
        processors and Firedrake manages halo updates.

        :kwarg fs: :class:`FunctionSpace` for the bathymetry to live in. By default, P1 space is used
        :kwarg northern: tell the UTM coordinate transformation which hemisphere we are in.
        :kwarg force_longitude: toggle checking validity of the UTM zone.

        All other kwargs are passed to the :attr:`read_bathymetry_file` method.
        """
        if self.bathymetry_cap is not None:
            assert self.bathymetry_cap >= 0.0
        fs = fs or FunctionSpace(self.default_mesh, "CG", 1)
        bathymetry = Function(fs, name="Bathymetry")

        # Interpolate bathymetry data *in lonlat space*
        if not hasattr(self, 'bathymetry_interpolator'):
            lon, lat, elev = self.read_bathymetry_file(**kwargs)
            self.print_debug("INIT: Creating bathymetry interpolator...")
            self.bathymetry_interpolator = si.RectBivariateSpline(lat, lon, elev)

        # Insert interpolated data onto nodes of *problem domain space*
        self.print_debug("INIT: Interpolating bathymetry...")
        conversion_kwargs = {'northern': northern, 'force_longitude': force_longitude}
        for i, xy in enumerate(fs.mesh().coordinates.dat.data_ro):  # TODO: Use lonlat_mesh?
            lon, lat = utm_to_lonlat(xy[0], xy[1], self.force_zone_number, **conversion_kwargs)
            bathymetry.dat.data[i] -= self.bathymetry_interpolator(lat, lon)

        # Cap bathymetry to enforce a minimum depth
        self.print_debug("INIT: Capping bathymetry...")  # TODO: Should we really be doing this?
        if self.bathymetry_cap is not None:
            bathymetry.interpolate(max_value(self.bathymetry_cap, bathymetry))

        return bathymetry

    def set_initial_surface(self, fs=None, northern=True, force_longitude=True, **kwargs):
        """
        Derived classes should implement :attr:`read_surface_file` such that it returns a 3-tuple
        of longitude, latitude and elevation data over a rectangular grid.

        Note on interpolation
        =====================
        We should always be cautious of accessing `f.dat.data` for a Firedrake :class:`Function` `f`,
        because it isn't parallel safe in some cases. However, as described in the documentation
        (https://firedrakeproject.org/interpolation.html#interpolation-from-external-data), what we
        do is okay in the case of interpolating external data. The interpolation is just done on all
        processors and Firedrake manages halo updates.

        :kwarg fs: :class:`FunctionSpace` for the bathymetry to live in. By default, P1 space is used
        :kwarg northern: tell the UTM coordinate transformation which hemisphere we are in.
        :kwarg force_longitude: toggle checking validity of the UTM zone.

        All other kwargs are passed to the :attr:`read_surface_file` method.
        """
        fs = fs or FunctionSpace(self.default_mesh, "CG", 1)
        initial_surface = Function(fs, name="Initial free surface")

        # Interpolate bathymetry data *in lonlat space*
        if not hasattr(self, 'surface_interpolator'):
            self.print_debug("INIT: Creating surface interpolator...")
            lon, lat, elev = self.read_surface_file(**kwargs)
            self.surface_interpolator = si.RectBivariateSpline(lat, lon, elev)

        # Insert interpolated data onto nodes of *problem domain space*
        self.print_debug("INIT: Interpolating initial surface...")
        conversion_kwargs = {'northern': northern, 'force_longitude': force_longitude}
        for i, xy in enumerate(fs.mesh().coordinates.dat.data_ro):  # TODO: use lonlat_mesh?
            lon, lat = utm_to_lonlat(xy[0], xy[1], self.force_zone_number, **conversion_kwargs)
            initial_surface.dat.data[i] = self.surface_interpolator(lat, lon)

        return initial_surface

    def set_initial_condition(self, prob):
        """
        Initialise the hydrodynamics in :class:`AdaptiveProblem` `prob` using the
        :attr:`set_initial_surface` method.

        We follow the standard practice in the tsunami modelling literature by assuming zero initial
        velocity.
        """

        # Read initial surface data from file
        surf = self.set_initial_surface(prob.P1[0])

        # Set initial condition
        self.print_debug("INIT: Setting initial condition...")
        u, eta = prob.fwd_solutions[0].split()
        u.assign(0.0)  # (Naively) assume zero initial velocity
        eta.interpolate(surf)  # Initial surface from inversion data

        # Subtract from the bathymetry field
        self.subtract_surface_from_bathymetry(prob, surf=surf)
        return surf

    def subtract_surface_from_bathymetry(self, prob, surf=None):
        """
        It is common practice in the tsunami modelling literature to subtract the initial surface
        from the bathymetry field. This is in line with the fact the earthquake disturbs the bed.
        In the hydrostatic case, we can assume that this translates to an idential disturbance to
        the ocean surface.

        Note that we reset the bathymetry first, in case this method has already been called.
        """

        # Reset bathymetry
        self.print_debug("INIT: Resetting bathymetry...")
        fs = prob.bathymetry[0].function_space()
        prob.bathymetry[0] = self.set_bathymetry(fs)

        # Project bathymetry into P1 space
        P1 = prob.P1[0]
        self.print_debug("INIT: Projecting bathymetry into P1 space...")
        b = project(prob.bathymetry[0], P1)

        # Interpolate free surface into P1 space
        if surf is None:
            self.print_debug("INIT: Projecting free surface into P1 space...")
            surf = project(prob.fwd_solutions[0].split()[1], P1)

        # Subtract surface from bathymetry
        self.print_debug("INIT: Subtracting initial surface from bathymetry field...")
        b -= surf

        # Project updated bathymetry onto each mesh
        for i in range(self.num_meshes):
            self.print_debug("INIT: Projecting updated bathymetry onto mesh {:d}...".format(i))
            prob.bathymetry[i].project(b)

    def set_coriolis(self, fs):
        if not self.rotational:
            return
        x, y = SpatialCoordinate(fs.mesh())
        lat, lon = to_latlon(
            x, y, self.force_zone_number,
            northern=True, coords=fs.mesh().coordinates, force_longitude=True
        )
        return interpolate(2*self.Omega*sin(radians(lat)), fs)

    def set_qoi_kernel(self, prob, i):
        raise NotImplementedError("Should be implemented in derived class.")

    def set_terminal_condition(self, prob):
        """
        If the start time and end time coincide then we have an instantaneous pulse.
        Otherwise, the terminal condition is zero.
        """
        if np.isclose(self.start_time, self.end_time):
            self.set_qoi_kernel(prob, -1)
            self.adj_solutions[-1].assign(prob.kernels[-1])
        else:
            prob.adj_solutions[-1].assign(0.0)

    def get_gauge_data(self, gauge, **kwargs):
        raise NotImplementedError("Implement in derived class")

    def check_in_domain(self, point):
        """
        Check that a `point` lies within at least one of the UTM and longitude-latitude domains.
        """
        try:
            self.default_mesh.coordinates.at(point)
        except PointNotInDomainError:
            self.lonlat_mesh.coordinates.at(point)

    def extract_data(self, gauge):
        """
        Extract gauge time and elevation data from file as NumPy arrays.

        Note that this isn't *raw* data because it has been converted to appropriate units using
        `preproc.py`.
        """
        data_file = os.path.join(self.resource_dir, 'gauges', gauge + '.dat')
        if not os.path.exists(data_file):
            raise IOError("Requested timeseries for gauge '{:s}' cannot be found.".format(gauge))
        times, data = [], []
        with open(data_file, 'r') as f:
            for line in f:
                time, dat = line.split()
                times.append(float(time))
                data.append(float(dat))
        return np.array(times), np.array(data)

    def sample_timeseries(self, gauge, sample=1, detide=False, timeseries=None, **kwargs):
        """
        Interpolate from gauge data. Since the data is provided at regular intervals, we use linear
        interpolation between the data points.

        Since some of the timeseries are rather noisy, there is an optional `sample` parameter, which
        averages over the specified number of datapoints before interpolating.

        If the sampling frequency is set to unity then the raw data is used.

        Keyword arguments are passed to `scipy.interpolate.interp1d`.
        """
        if detide:
            times, data, _ = self.detide(gauge)
        else:
            times, data = self.extract_data(gauge)
        if timeseries is not None:
            assert len(data) == len(timeseries)
            data[:] = timeseries

        # Process data
        time_prev = 0.0
        sampled_times, sampled_data, running = [], [], []
        for i, (time, dat) in enumerate(zip(times, data)):
            if np.isnan(dat):
                continue
            if sample == 1:
                sampled_times.append(time)
                sampled_data.append(dat)
            else:
                running.append(dat)
                if i % sample == 0 and i > 0:
                    sampled_times.append(0.5*(time + time_prev))
                    sampled_data.append(np.mean(running))
                    time_prev = time
                    running = [dat]

        # Construct interpolant
        kwargs.setdefault('bounds_error', False)
        kwargs.setdefault('fill_value', 'extrapolate')
        interp = si.interp1d(sampled_times, sampled_data, **kwargs)

        # Shift by initial value
        Tstart = self.gauges[gauge]["arrival_time"]
        self.gauges[gauge]["interpolator"] = lambda tau: interp(tau) - interp(Tstart)

    def detide(self, gauge):
        """To be implemented in subclass."""
        raise NotImplementedError

    def check_cfl_criterion(self, prob, i, error_factor=None):
        r"""
        Check whether the CFL criterion is met under the current discretisation, using the minimum
        mesh element size and the timestep. Fluid speed is taken to be the celerity,
        :math:`\sqrt{gb_{\max}}`, where :math:`b_{\max}` is the maximum water depth.

        :arg prob: the :class:`AdaptiveTsunamiProblem` object.
        :arg i: mesh number from sequence.
        :kwarg error_factor: optionally raise an error if the CFL criterion is not met.
        """
        if error_factor is None and not self.debug:
            return
        self.print_debug("INIT: Computing CFL number on mesh {:d}...".format(i))
        b = prob.bathymetry[i].vector().gather().max()
        g = self.g.values()[0]
        celerity = np.sqrt(g*b)
        dx = interpolate(CellDiameter(prob.meshes[i]), prob.P0[i]).vector().gather().min()
        cfl = celerity*self.dt/dx
        msg = "INIT:   dx = {:.4e}  dt = {:.4e}  CFL number = {:.4e} {:1s} 1"
        self.print_debug(msg.format(dx, self.dt, cfl, '<' if cfl < 1 else '>'))
        if error_factor is not None and cfl >= error_factor:
            if np.isclose(error_factor, 1.0):
                raise ValueError("CFL criterion not met! (CFL number {:.4e})".format(cfl))
            else:
                msg = "Relaxed CFL criterion not met! (CFL number {:.4e} > {:.4e})"
                raise ValueError(msg.format(cfl, error_factor))<|MERGE_RESOLUTION|>--- conflicted
+++ resolved
@@ -42,12 +42,7 @@
         self.shift_bathymetry_flag = False
 
         # Stabilisation
-<<<<<<< HEAD
-        self.base_viscosity = 1.0e-03
-=======
         self.base_viscosity = Constant(1.0e-03)
-        self.use_automatic_sipg_parameter = True
->>>>>>> 2e993f9f
 
         # Quantity of interest
         self.regularisation = regularisation
