--- conflicted
+++ resolved
@@ -165,11 +165,6 @@
                 P1DG = solver_obj.function_spaces.P1DG_2d
                 wd = project(heavyside_approx(-eta-b, self.wetting_and_drying_alpha), P1DG)
                 self.wd_obs.append([wd.at([x, 0]) for x in self.xrange])
-<<<<<<< HEAD
-
-                # Store QoI timeseries
-                self.evaluate_qoi_form(solver_obj)
-                self.qois.append(assemble(self.qoi_form))
         return export_func
 
     def set_qoi_kernel(self, solver_obj):
@@ -250,7 +245,4 @@
         plt.savefig(os.path.join(self.di, "qoi_timeseries_{:s}.pdf".format(self.qoi_mode)))
 
 def heaviside_approx(H, alpha):
-    return 0.5*(H/(sqrt(H**2+alpha**2)))+0.5
-=======
-        return export_func
->>>>>>> 0e270e26
+    return 0.5*(H/(sqrt(H**2+alpha**2)))+0.5