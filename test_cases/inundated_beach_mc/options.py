--- conflicted
+++ resolved
@@ -315,13 +315,8 @@
         else:
             self.settling_velocity = Constant(1.1*sqrt(9.81*self.average_size*((2650/1000) - 1)))                
         
-<<<<<<< HEAD
-        self.testtracer = Function(self.P1DG).project(self.tracer_init_value)
-        self.source = self.set_source_tracer(self.P1DG)
-=======
         self.unorm = Function(self.P1DG).project((self.horizontal_velocity**2)+ (self.vertical_velocity**2))
->>>>>>> 332c22f8
-        
+
         self.qfc = self.get_cfactor(self.P1DG)
         self.TOB = Function(self.V).project(1000*0.5*self.qfc*self.unorm)
         
