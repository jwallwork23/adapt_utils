from thetis import *
from thetis.configuration import *

from adapt_utils.swe.morphological_options import TracerOptions

import numpy as np
import matplotlib.pyplot as plt
from matplotlib import rc

rc('text', usetex=True)


__all__ = ["BalzanoOptions"]


class BalzanoOptions(TracerOptions):
    """
    Parameters for test case described in [1].

    [1] A. Balzano, "Evaluation of methods for numerical simulation of wetting and drying in
        shallow water flow models." Coastal Engineering 34.1-2 (1998): 83-107.
    """

    def __init__(self, friction='manning', plot_timeseries=False, nx=1, ny = 1, **kwargs):
        self.plot_timeseries = plot_timeseries
        self.basin_x = 13800.0  # Length of wet region

        self.default_mesh = RectangleMesh(17*nx, ny, 1.5*self.basin_x, 1200.0)
        self.P1DG = FunctionSpace(self.default_mesh, "DG", 1)  # FIXME
        self.V = FunctionSpace(self.default_mesh, "CG", 1)
        self.vector_cg = VectorFunctionSpace(self.default_mesh, "CG", 1)
        
        super(BalzanoOptions, self).__init__(**kwargs)
        self.plot_pvd = True        
                
        self.num_hours = 24

        # Physical
        self.base_viscosity = 1e-6
        self.base_diffusivity = 0.15
        self.tracer_init_value = Constant(1e-5)
        self.gravity = Constant(9.81)
        self.porosity = Constant(0.4)
        self.ks = 0.025

        self.solve_tracer = True
        self.wetting_and_drying = True
        self.wetting_and_drying_alpha = Constant(0.43)
        try:
            assert friction in ('nikuradse', 'manning')
        except AssertionError:
            raise ValueError("Friction parametrisation '{:s}' not recognised.".format(friction))
        self.friction = friction
        self.average_size = 200e-6  # Average sediment size
        self.friction_coeff = 0.025
        self.morfac = 1


        # Initial
        self.uv_init = as_vector([1.0e-7, 0.0])
        self.eta_init = Constant(0.0)

        self.get_initial_depth(VectorFunctionSpace(self.default_mesh, "CG", 2)*self.P1DG)       
        
        self.set_up_suspended()
        
        # Stabilisation
        self.stabilisation = 'no'

        # Boundary conditions
        h_amp = 0.5  # Ocean boundary forcing amplitude
        h_T = self.num_hours/2*3600  # Ocean boundary forcing period
        self.elev_func = lambda t: h_amp*(-cos(2*pi*(t-(6*3600))/h_T)+1)

        # Time integration
        self.dt = 600.0
        self.end_time = self.num_hours*3600.0
        self.dt_per_export = 6
        self.dt_per_remesh = 6
        self.timestepper = 'CrankNicolson'
        # self.implicitness_theta = 0.5  # TODO

        # Adaptivity
        self.h_min = 1e-8
        self.h_max = 10.

        # Goal-Oriented
        self.qoi_mode = 'inundation_volume'


        # Timeseries
        self.wd_obs = []
        self.trange = np.linspace(0.0, self.end_time, self.num_hours+1)
        tol = 1e-8  # FIXME: Point evaluation hack
        self.xrange = np.linspace(tol, 1.5*self.basin_x-tol, 20)
        self.qois = []
        

    def set_quadratic_drag_coefficient(self, fs):
        if self.friction == 'nikuradse':
            self.quadratic_drag_coefficient = interpolate(self.get_cfactor(), fs)
        return self.quadratic_drag_coefficient

    def set_source_tracer(self, fs, solver_obj, init = False):
        self.coeff = Function(self.depth.function_space()).project(self.coeff)
        self.ceq = Function(self.depth.function_space()).project(self.ceq)
        if init:
            self.testtracer = Function(self.depth.function_space()).project(self.testtracer)
            self.source = Function(self.depth.function_space()).project(-(self.settling_velocity*self.coeff*self.testtracer/self.depth)+ (self.settling_velocity*self.ceq/self.depth))
        else:
            self.source = Function(self.depth.function_space()).project(-(self.settling_velocity*self.coeff*solver_obj.fields.tracer_2d/self.depth)+ (self.settling_velocity*self.ceq/self.depth))
                        
        return self.source

    def get_cfactor(self):
        try:
            assert hasattr(self, 'depth')
        except AssertionError:
            raise ValueError("Depth is undefined.")
        self.ksp = Constant(3*self.average_size)
        hc = conditional(self.depth > 0.001, self.depth, 0.001)
        aux = max_value(11.036*hc/self.ksp, 1.001)
        return 2*(0.4**2)/(ln(aux)**2)

    def set_manning_drag_coefficient(self, fs):
        if self.friction == 'manning':
            self.manning_drag_coefficient = Constant(self.friction_coeff or 0.02)
        return self.manning_drag_coefficient

    def set_bathymetry(self, fs, **kwargs):
        max_depth = 5.0
        x, y = SpatialCoordinate(fs.mesh())
        self.bathymetry = Function(fs, name="Bathymetry")
        self.bathymetry.interpolate((1.0 - x/self.basin_x)*max_depth)
        return self.bathymetry

    def set_viscosity(self, fs):
        self.viscosity = Function(fs)
        self.viscosity.assign(self.base_viscosity)
        return self.viscosity

    def set_coriolis(self, fs):
        return

    def set_boundary_conditions(self, fs):
        if not hasattr(self, 'elev_in'):
            self.set_boundary_surface()
        self.elev_in.assign(self.elev_func(0.0))
        inflow_tag = 1
        outflow_tag = 2
        bottom_wall_tag = 3
        top_wall_tag = 4
        boundary_conditions = {}
        boundary_conditions[inflow_tag] = {'elev': self.elev_in}
        boundary_conditions[outflow_tag] = {'un': Constant(0.0)}
        boundary_conditions[bottom_wall_tag] = {'un': Constant(0.0)}
        boundary_conditions[top_wall_tag] = {'un': Constant(0.0)}
        return boundary_conditions
    
    def set_boundary_conditions_tracer(self, fs):
        inflow_tag = 1
        outflow_tag = 2
        bottom_wall_tag = 3
        top_wall_tag = 4
        boundary_conditions = {}
        boundary_conditions[inflow_tag] = {'value': self.tracer_init_value}
        return boundary_conditions

    def update_boundary_conditions(self, t=0.0):
        self.elev_in.assign(self.elev_func(t) if 6*3600 <= t <= 18*3600 else 0.0)

    def set_initial_condition(self, fs):
        """
        Set initial elevation and velocity using asymptotic solution.

        :arg fs: `FunctionSpace` in which the initial condition should live.
        """
        self.initial_value = Function(fs, name="Initial condition")
        u, eta = self.initial_value.split()
        u.interpolate(self.uv_init)
        eta.assign(self.eta_init)
        self.tracer_init = Function(eta.function_space(), name="Tracer Initial condition").project(self.tracer_init_value)
        
        return self.initial_value#, self.tracer_init_value

    def get_update_forcings(self, solver_obj):

        def update_forcings(t):
            self.uv1, self.eta = solver_obj.fields.solution_2d.split()
            self.u_cg.project(self.uv1)
            self.elev_cg.project(self.eta)
            bathymetry_displacement =   solver_obj.eq_sw.bathymetry_displacement_mass_term.wd_bathymetry_displacement
            
            # Update depth
            if self.wetting_and_drying:
                self.depth.project(self.eta + bathymetry_displacement(self.eta) + self.bathymetry)
            else:
                self.depth.project(self.eta + self.bathymetry)
                
            self.update_boundary_conditions(t=t)
            self.qfc.interpolate(self.get_cfactor())
            
            # calculate skin friction coefficient
            self.hclip.interpolate(conditional(self.ksp > self.depth, self.ksp, self.depth))
            self.cfactor.interpolate(conditional(self.depth > self.ksp, 2*((2.5*ln(11.036*self.hclip/self.ksp))**(-2)), Constant(0.0)))
            
            self.update_suspended(solver_obj)
                        

        return update_forcings

    def get_export_func(self, solver_obj):
        bathymetry_displacement = solver_obj.eq_sw.bathymetry_displacement_mass_term.wd_bathymetry_displacement
        eta = solver_obj.fields.elev_2d
        b = solver_obj.fields.bathymetry_2d
        def export_func():
            self.eta_tilde.project(eta + bathymetry_displacement(eta))
            self.eta_tilde_file.write(self.eta_tilde)

            if self.plot_timeseries:

                # Store modified bathymetry timeseries
                P1DG = solver_obj.function_spaces.P1DG_2d
                wd = project(heaviside_approx(-eta-b, self.wetting_and_drying_alpha), P1DG)
                self.wd_obs.append([wd.at([x, 0]) for x in self.xrange])

                # Store QoI timeseries
                self.evaluate_qoi_form(solver_obj)
                self.qois.append(assemble(self.qoi_form))
        return export_func

    def set_qoi_kernel(self, solver_obj):
        J = self.evaluate_qoi_form(solver_obj)
        eta = solver_obj.fields.solution_2d.split()[1]
        dJdeta = derivative(J, eta, TestFunction(eta.function_space()))  # TODO: test

    def evaluate_qoi_form(self, solver_obj):
        try:
            assert self.qoi_mode in ('inundation_volume', 'maximum_inundation', 'overtopping_volume')
        except AssertionError:
            raise ValueError("QoI mode '{:s}' not recognised.".format(self.qoi_mode))
        bathymetry_displacement = solver_obj.eq_sw.bathymetry_displacement_mass_term.wd_bathymetry_displacement
        eta = solver_obj.fields.elev_2d
        b = solver_obj.fields.bathymetry_2d
        dry = conditional(ge(b, 0), 0, 1)
        if 'inundation' in self.qoi_mode:
            f = heaviside_approx(eta + b, self.wetting_and_drying_alpha)
            eta_init = project(self.initial_value.split()[1], eta.function_space())
            f_init = heaviside_approx(eta_init + b, self.wetting_and_drying_alpha)
            self.qoi_form = dry*(eta + f - f_init)*dx(degree=12)
        elif self.qoi_mode == 'overtopping_volume':
            raise NotImplementedError  # TODO: Flux over coast. (Needs an internal boundary.)
        else:
            raise NotImplementedError  # TODO: Consider others. (Speak to Branwen.)
        return self.qoi_form

    def evaluate_qoi(self):  # TODO: Do time-dep QoI properly
        f = self.qois
        N = len(f)
        assert N > 0
        if 'maximum' in self.qoi_mode:
            qoi = np.max(f)
        else:  # Trapezium rule
            h = self.dt*self.dt_per_export
            qoi = 0.5*h*(f[0] + f[N-1])
            for i in range(1, N-1):
                qoi += h*f[i]
        return qoi

    def plot(self):
        self.plot_heaviside()
        if 'volume' in self.qoi_mode:
            self.plot_qoi()
        print_output("QoI '{:s}' = {:.4e}".format(self.qoi_mode, self.evaluate_qoi()))

    def plot_heaviside(self):
        """Timeseries plot of approximate Heavyside function."""
        scaling = 0.7
        plt.figure(1, figsize=(scaling*7.0, scaling*4.0))
        plt.gcf().subplots_adjust(bottom=0.15)
        T = [[t/3600]*20 for t in self.trange]
        X = [self.xrange for t in T]

        cset1 = plt.contourf(T, X, self.wd_obs, 20, cmap=plt.cm.get_cmap('binary'))
        plt.clim(0.0, 1.2)
        cset2 = plt.contour(T, X, self.wd_obs, 20, cmap=plt.cm.get_cmap('binary'))
        plt.clim(0.0, 1.2)
        cset3 = plt.contour(T, X, self.wd_obs, 1, colors='k', linestyles='dotted', linewidths=5.0, levels = [0.5])
        cb = plt.colorbar(cset1, ticks=np.linspace(0, 1, 6))
        cb.set_label("$\mathcal H(\eta-b)$")
        plt.ylim(min(X[0]), max(X[0]))
        plt.xlabel("Time [$\mathrm h$]")
        plt.ylabel("$x$ [$\mathrm m$]")
        plt.savefig(os.path.join(self.di, "heaviside_timeseries.pdf"))

    def plot_qoi(self):
        """Timeseries plot of instantaneous QoI."""
        plt.figure(2)
        T = self.trange/3600
        qois = [q/1.0e9 for q in self.qois]
        qoi = self.evaluate_qoi()/1.0e9
        plt.plot(T, qois, linestyle='dashed', color='b', marker='x')
        plt.fill_between(T, np.zeros_like(qois), qois)
        plt.xlabel("Time [$\mathrm h$]")
        plt.ylabel("Instantaneous QoI [$\mathrm{km}^3$]")
        plt.title("Time integrated QoI: ${:.1f}\,\mathrm k\mathrm m^3\,\mathrm h$".format(qoi))
        plt.savefig(os.path.join(self.di, "qoi_timeseries_{:s}.pdf".format(self.qoi_mode)))
<<<<<<< HEAD
        
    def set_up_suspended(self):
        
        R = Constant(2650/1000 - 1)
        self.dstar = Constant(self.average_size*((self.g*R)/(self.base_viscosity**2))**(1/3))
        if max(self.dstar.dat.data[:] < 1):
            print('ERROR: dstar value less than 1')
        elif max(self.dstar.dat.data[:] < 4):
            self.thetacr = Constant(0.24*(self.dstar**(-1)))
        elif max(self.dstar.dat.data[:] < 10):
            self.thetacr = Constant(0.14*(self.dstar**(-0.64)))
        elif max(self.dstar.dat.data[:] < 20):
            self.thetacr = Constant(0.04*(self.dstar**(-0.1)))
        elif max(self.dstar.dat.data[:] < 150):
            self.thetacr = Constant(0.013*(self.dstar**(0.29)))        
        else:
            self.thetacr = Constant(0.055)
            
        self.taucr = Constant((2650-1000)*self.gravity*self.average_size*self.thetacr)
        
        if self.average_size <= 100*(10**(-6)):
            self.settling_velocity = Constant(9.81*(self.average_size**2)*((2650/1000)-1)/(18*self.base_viscosity))
        elif self.average_size <= 1000*(10**(-6)):
            self.settling_velocity = Constant((10*self.base_viscosity/self.average_size)*(sqrt(1 + 0.01*((((2650/1000) - 1)*9.81*(self.average_size**3))/(self.base_viscosity**2)))-1))
        else:
            self.settling_velocity = Constant(1.1*sqrt(9.81*self.average_size*((2650/1000) - 1)))                

        self.u_cg = Function(self.vector_cg).project(self.uv_init)
        self.horizontal_velocity = Function(self.V).project(self.u_cg[0])
        self.vertical_velocity = Function(self.V).project(self.u_cg[1])
        self.elev_cg = Function(self.V).project(self.eta_init)

    
        self.unorm = Function(self.P1DG).project((self.horizontal_velocity**2)+ (self.vertical_velocity**2))

        self.qfc = Function(self.P1DG).project(self.get_cfactor())
        self.TOB = Function(self.V).project(1000*0.5*self.qfc*self.unorm)
        
        
        # skin friction coefficient
        self.hclip = Function(self.P1DG).interpolate(conditional(self.ksp > self.depth, self.ksp, self.depth))
        self.cfactor = Function(self.P1DG).interpolate(conditional(self.depth > self.ksp, 2*((2.5*ln(11.036*self.hclip/self.ksp))**(-2)), Constant(0.0)))
        # mu - ratio between skin friction and normal friction
        self.mu = Function(self.P1DG).interpolate(conditional(self.qfc > 0, self.cfactor/self.qfc, 0))
        
        
        self.a = (self.ks)/2
        self.B = Function(self.P1DG).interpolate(conditional(self.a > self.depth, 1, self.a/self.depth))
        self.ustar = Function(self.P1DG).interpolate(sqrt(0.5*self.qfc*self.unorm))
        self.exp1 = Function(self.P1DG).interpolate(conditional((conditional((self.settling_velocity/(0.4*self.ustar)) - 1 > 0, (self.settling_velocity/(0.4*self.ustar)) -1, -(self.settling_velocity/(0.4*self.ustar)) + 1)) > 10**(-4), conditional((self.settling_velocity/(0.4*self.ustar)) -1 > 3, 3, (self.settling_velocity/(0.4*self.ustar))-1), 0))
        self.coefftest = Function(self.P1DG).interpolate(conditional((conditional((self.settling_velocity/(0.4*self.ustar)) - 1 > 0, (self.settling_velocity/(0.4*self.ustar)) -1, -(self.settling_velocity/(0.4*self.ustar)) + 1)) > 10**(-4), self.B*(1-self.B**self.exp1)/self.exp1, -self.B*ln(self.B)))
        self.coeff = Function(self.P1DG).interpolate(conditional(self.coefftest>0, 1/self.coefftest, 0))
        
        
        # erosion flux - for vanrijn
        self.s0 = Function(self.P1DG).interpolate((conditional(1000*0.5*self.qfc*self.unorm*self.mu > 0, 1000*0.5*self.qfc*self.unorm*self.mu, 0) - self.taucr)/self.taucr)
        self.ceq = Function(self.P1DG).interpolate(0.015*(self.average_size/self.a) * ((conditional(self.s0 < 0, 0, self.s0))**(1.5))/(self.dstar**0.3))
        
        self.testtracer = Function(self.P1DG).project(self.tracer_init_value)
        self.source = self.set_source_tracer(self.P1DG, solver_obj = None, init = True)   
        qbsourcedepth = Function(self.V).project(self.source * self.depth)
        
    def update_suspended(self):
        # mu - ratio between skin friction and normal friction
        self.mu.assign(conditional(self.qfc > 0, self.cfactor/self.qfc, 0))
            
        # bed shear stress
        self.unorm.interpolate((self.horizontal_velocity**2) + (self.vertical_velocity**2))
        self.TOB.interpolate(1000*0.5*self.qfc*self.unorm)
        
        self.B.interpolate(conditional(self.a > self.depth, 1, self.a/self.depth))
        self.ustar.interpolate(sqrt(0.5*self.qfc*self.unorm))
        self.exp1.assign(conditional((conditional((self.settling_velocity/(0.4*self.ustar)) - 1 > 0, (self.settling_velocity/(0.4*self.ustar)) -1, -(self.settling_velocity/(0.4*self.ustar)) + 1)) > 10**(-4), conditional((self.settling_velocity/(0.4*self.ustar)) -1 > 3, 3, (self.settling_velocity/(0.4*self.ustar))-1), 0))
        self.coefftest.assign(conditional((conditional((self.settling_velocity/(0.4*self.ustar)) - 1 > 0, (self.settling_velocity/(0.4*self.ustar)) -1, -(self.settling_velocity/(0.4*self.ustar)) + 1)) > 10**(-4), self.B*(1-self.B**self.exp1)/self.exp1, -self.B*ln(self.B)))
        self.coeff.assign(conditional(self.coefftest>0, 1/self.coefftest, 0))
        
        # erosion flux - van rijn
        self.s0.assign((conditional(1000*0.5*self.qfc*self.unorm*self.mu > 0, 1000*0.5*self.qfc*self.unorm*self.mu, 0) - self.taucr)/self.taucr)
        self.ceq.assign(0.015*(self.average_size/self.a) * ((conditional(self.s0 < 0, 0, self.s0))**(1.5))/(self.dstar**0.3))
        
        self.source.project(self.set_source_tracer(self.eta.function_space()))
        
=======
                
>>>>>>> 02d3500d

def heaviside_approx(H, alpha):
    return 0.5*(H/(sqrt(H**2+alpha**2)))+0.5
<|MERGE_RESOLUTION|>--- conflicted
+++ resolved
@@ -305,92 +305,7 @@
         plt.ylabel("Instantaneous QoI [$\mathrm{km}^3$]")
         plt.title("Time integrated QoI: ${:.1f}\,\mathrm k\mathrm m^3\,\mathrm h$".format(qoi))
         plt.savefig(os.path.join(self.di, "qoi_timeseries_{:s}.pdf".format(self.qoi_mode)))
-<<<<<<< HEAD
-        
-    def set_up_suspended(self):
-        
-        R = Constant(2650/1000 - 1)
-        self.dstar = Constant(self.average_size*((self.g*R)/(self.base_viscosity**2))**(1/3))
-        if max(self.dstar.dat.data[:] < 1):
-            print('ERROR: dstar value less than 1')
-        elif max(self.dstar.dat.data[:] < 4):
-            self.thetacr = Constant(0.24*(self.dstar**(-1)))
-        elif max(self.dstar.dat.data[:] < 10):
-            self.thetacr = Constant(0.14*(self.dstar**(-0.64)))
-        elif max(self.dstar.dat.data[:] < 20):
-            self.thetacr = Constant(0.04*(self.dstar**(-0.1)))
-        elif max(self.dstar.dat.data[:] < 150):
-            self.thetacr = Constant(0.013*(self.dstar**(0.29)))        
-        else:
-            self.thetacr = Constant(0.055)
-            
-        self.taucr = Constant((2650-1000)*self.gravity*self.average_size*self.thetacr)
-        
-        if self.average_size <= 100*(10**(-6)):
-            self.settling_velocity = Constant(9.81*(self.average_size**2)*((2650/1000)-1)/(18*self.base_viscosity))
-        elif self.average_size <= 1000*(10**(-6)):
-            self.settling_velocity = Constant((10*self.base_viscosity/self.average_size)*(sqrt(1 + 0.01*((((2650/1000) - 1)*9.81*(self.average_size**3))/(self.base_viscosity**2)))-1))
-        else:
-            self.settling_velocity = Constant(1.1*sqrt(9.81*self.average_size*((2650/1000) - 1)))                
-
-        self.u_cg = Function(self.vector_cg).project(self.uv_init)
-        self.horizontal_velocity = Function(self.V).project(self.u_cg[0])
-        self.vertical_velocity = Function(self.V).project(self.u_cg[1])
-        self.elev_cg = Function(self.V).project(self.eta_init)
-
-    
-        self.unorm = Function(self.P1DG).project((self.horizontal_velocity**2)+ (self.vertical_velocity**2))
-
-        self.qfc = Function(self.P1DG).project(self.get_cfactor())
-        self.TOB = Function(self.V).project(1000*0.5*self.qfc*self.unorm)
-        
-        
-        # skin friction coefficient
-        self.hclip = Function(self.P1DG).interpolate(conditional(self.ksp > self.depth, self.ksp, self.depth))
-        self.cfactor = Function(self.P1DG).interpolate(conditional(self.depth > self.ksp, 2*((2.5*ln(11.036*self.hclip/self.ksp))**(-2)), Constant(0.0)))
-        # mu - ratio between skin friction and normal friction
-        self.mu = Function(self.P1DG).interpolate(conditional(self.qfc > 0, self.cfactor/self.qfc, 0))
-        
-        
-        self.a = (self.ks)/2
-        self.B = Function(self.P1DG).interpolate(conditional(self.a > self.depth, 1, self.a/self.depth))
-        self.ustar = Function(self.P1DG).interpolate(sqrt(0.5*self.qfc*self.unorm))
-        self.exp1 = Function(self.P1DG).interpolate(conditional((conditional((self.settling_velocity/(0.4*self.ustar)) - 1 > 0, (self.settling_velocity/(0.4*self.ustar)) -1, -(self.settling_velocity/(0.4*self.ustar)) + 1)) > 10**(-4), conditional((self.settling_velocity/(0.4*self.ustar)) -1 > 3, 3, (self.settling_velocity/(0.4*self.ustar))-1), 0))
-        self.coefftest = Function(self.P1DG).interpolate(conditional((conditional((self.settling_velocity/(0.4*self.ustar)) - 1 > 0, (self.settling_velocity/(0.4*self.ustar)) -1, -(self.settling_velocity/(0.4*self.ustar)) + 1)) > 10**(-4), self.B*(1-self.B**self.exp1)/self.exp1, -self.B*ln(self.B)))
-        self.coeff = Function(self.P1DG).interpolate(conditional(self.coefftest>0, 1/self.coefftest, 0))
-        
-        
-        # erosion flux - for vanrijn
-        self.s0 = Function(self.P1DG).interpolate((conditional(1000*0.5*self.qfc*self.unorm*self.mu > 0, 1000*0.5*self.qfc*self.unorm*self.mu, 0) - self.taucr)/self.taucr)
-        self.ceq = Function(self.P1DG).interpolate(0.015*(self.average_size/self.a) * ((conditional(self.s0 < 0, 0, self.s0))**(1.5))/(self.dstar**0.3))
-        
-        self.testtracer = Function(self.P1DG).project(self.tracer_init_value)
-        self.source = self.set_source_tracer(self.P1DG, solver_obj = None, init = True)   
-        qbsourcedepth = Function(self.V).project(self.source * self.depth)
-        
-    def update_suspended(self):
-        # mu - ratio between skin friction and normal friction
-        self.mu.assign(conditional(self.qfc > 0, self.cfactor/self.qfc, 0))
-            
-        # bed shear stress
-        self.unorm.interpolate((self.horizontal_velocity**2) + (self.vertical_velocity**2))
-        self.TOB.interpolate(1000*0.5*self.qfc*self.unorm)
-        
-        self.B.interpolate(conditional(self.a > self.depth, 1, self.a/self.depth))
-        self.ustar.interpolate(sqrt(0.5*self.qfc*self.unorm))
-        self.exp1.assign(conditional((conditional((self.settling_velocity/(0.4*self.ustar)) - 1 > 0, (self.settling_velocity/(0.4*self.ustar)) -1, -(self.settling_velocity/(0.4*self.ustar)) + 1)) > 10**(-4), conditional((self.settling_velocity/(0.4*self.ustar)) -1 > 3, 3, (self.settling_velocity/(0.4*self.ustar))-1), 0))
-        self.coefftest.assign(conditional((conditional((self.settling_velocity/(0.4*self.ustar)) - 1 > 0, (self.settling_velocity/(0.4*self.ustar)) -1, -(self.settling_velocity/(0.4*self.ustar)) + 1)) > 10**(-4), self.B*(1-self.B**self.exp1)/self.exp1, -self.B*ln(self.B)))
-        self.coeff.assign(conditional(self.coefftest>0, 1/self.coefftest, 0))
-        
-        # erosion flux - van rijn
-        self.s0.assign((conditional(1000*0.5*self.qfc*self.unorm*self.mu > 0, 1000*0.5*self.qfc*self.unorm*self.mu, 0) - self.taucr)/self.taucr)
-        self.ceq.assign(0.015*(self.average_size/self.a) * ((conditional(self.s0 < 0, 0, self.s0))**(1.5))/(self.dstar**0.3))
-        
-        self.source.project(self.set_source_tracer(self.eta.function_space()))
-        
-=======
-                
->>>>>>> 02d3500d
+
 
 def heaviside_approx(H, alpha):
     return 0.5*(H/(sqrt(H**2+alpha**2)))+0.5
