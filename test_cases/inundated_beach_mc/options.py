from thetis import *
from thetis.configuration import *

from adapt_utils.swe.tsunami.options import TsunamiOptions, heaviside_approx

import numpy as np
import matplotlib.pyplot as plt
from matplotlib import rc

rc('text', usetex=True)


__all__ = ["BalzanoOptions"]


class BalzanoOptions(TsunamiOptions):
    """
    Parameters for test case described in [1].

    [1] A. Balzano, "Evaluation of methods for numerical simulation of wetting and drying in
        shallow water flow models." Coastal Engineering 34.1-2 (1998): 83-107.
    """

    def __init__(self, friction='manning', plot_timeseries=False, nx=1, ny = 1, **kwargs):
        self.plot_timeseries = plot_timeseries
        self.basin_x = 13800.0  # Length of wet region

        self.default_mesh = RectangleMesh(17*nx, ny, 1.5*self.basin_x, 1200.0)
        self.P1DG = FunctionSpace(self.default_mesh, "DG", 1)  # FIXME
        self.V = FunctionSpace(self.default_mesh, "CG", 1)
        self.vector_cg = VectorFunctionSpace(self.default_mesh, "CG", 1)
        self.vector_P1DG = VectorFunctionSpace(self.default_mesh, "DG", 1)
        super(BalzanoOptions, self).__init__(**kwargs)
        self.plot_pvd = True        
                
        self.num_hours = 24

        # Physical
        self.base_viscosity = 1e-6
        self.base_diffusivity = 0.15
        self.tracer_init_value = Constant(1e-5)
        self.gravity = Constant(9.81)
        self.porosity = Constant(0.4)
        
        self.solve_tracer = True
        self.wetting_and_drying = True
        self.wetting_and_drying_alpha = Constant(0.43)
        try:
            assert friction in ('nikuradse', 'manning')
        except AssertionError:
            raise ValueError("Friction parametrisation '{:s}' not recognised.".format(friction))
        self.friction = friction
        self.average_size = 200e-6  # Average sediment size
        self.friction_coeff = 0.025

<<<<<<< HEAD
        tmp = self.set_initial_condition(self.P1DG)
=======
        tmp = self.set_initial_conditions(self.vector_P1DG)
>>>>>>> 5f57c5cd
        self.set_up_suspended()

        # Stabilisation
        self.stabilisation = 'no'

        # Boundary conditions
        h_amp = 0.5  # Ocean boundary forcing amplitude
        h_T = self.num_hours/2*3600  # Ocean boundary forcing period
        self.elev_func = lambda t: h_amp*(-cos(2*pi*(t-(6*3600))/h_T)+1)

        # Time integration
        self.dt = 600.0
        self.end_time = self.num_hours*3600.0
        self.dt_per_export = 6
        self.dt_per_remesh = 6
        self.timestepper = 'CrankNicolson'
        # self.implicitness_theta = 0.5  # TODO

        # Adaptivity
        self.h_min = 1e-8
        self.h_max = 10.

        # Goal-Oriented
        self.qoi_mode = 'inundation_volume'


        self.get_initial_depth(VectorFunctionSpace(self.default_mesh, "CG", 2)*self.P1DG)

        # Timeseries
        self.wd_obs = []
        self.trange = np.linspace(0.0, self.end_time, self.num_hours+1)
        tol = 1e-8  # FIXME: Point evaluation hack
        self.xrange = np.linspace(tol, 1.5*self.basin_x-tol, 20)
        self.qois = []
        

    def set_quadratic_drag_coefficient(self, fs):
        if self.friction == 'nikuradse':
            self.quadratic_drag_coefficient = interpolate(self.get_cfactor(), fs)
        return self.quadratic_drag_coefficient

    def set_source_tracer(self, fs):
        self.source = Function(fs).project(self.testtracer + Constant(0.0001))
        return self.source

    def get_cfactor(self):
        try:
            assert hasattr(self, 'depth')
        except AssertionError:
            raise ValueError("Depth is undefined.")
        ksp = Constant(3*self.average_size)
        hc = conditional(self.depth > 0.001, self.depth, 0.001)
        aux = max_value(11.036*hc/ksp, 1.001)
        return 2*(0.4**2)/(ln(aux)**2)

    def set_manning_drag_coefficient(self, fs):
        if self.friction == 'manning':
            self.manning_drag_coefficient = Constant(self.friction_coeff or 0.02)
        return self.manning_drag_coefficient

    def set_bathymetry(self, fs, **kwargs):
        max_depth = 5.0
        x, y = SpatialCoordinate(fs.mesh())
        self.bathymetry = Function(fs, name="Bathymetry")
        self.bathymetry.interpolate((1.0 - x/self.basin_x)*max_depth)
        return self.bathymetry

    def set_viscosity(self, fs):
        self.viscosity = Function(fs)
        self.viscosity.assign(self.base_viscosity)
        return self.viscosity

    def set_coriolis(self, fs):
        return

    def set_boundary_conditions(self, fs):
        if not hasattr(self, 'elev_in'):
            self.set_boundary_surface()
        self.elev_in.assign(self.elev_func(0.0))
        inflow_tag = 1
        outflow_tag = 2
        bottom_wall_tag = 3
        top_wall_tag = 4
        boundary_conditions = {}
        boundary_conditions[inflow_tag] = {'elev': self.elev_in}
        boundary_conditions[outflow_tag] = {'un': Constant(0.0)}
        boundary_conditions[bottom_wall_tag] = {'un': Constant(0.0)}
        boundary_conditions[top_wall_tag] = {'un': Constant(0.0)}
        return boundary_conditions
    
    def set_boundary_conditions_tracer(self, fs):
        inflow_tag = 1
        outflow_tag = 2
        bottom_wall_tag = 3
        top_wall_tag = 4
        boundary_conditions = {}
        boundary_conditions[inflow_tag] = {'value': self.tracer_init_value}
        return boundary_conditions

    def update_boundary_conditions(self, t=0.0):
        self.elev_in.assign(self.elev_func(t) if 6*3600 <= t <= 18*3600 else 0.0)

    def set_initial_condition(self, fs):
        """
        Set initial elevation and velocity using asymptotic solution.

        :arg fs: `FunctionSpace` in which the initial condition should live.
        """
        self.initial_value = Function(fs, name="Initial condition")
        u, eta = self.initial_value.split()
        u.interpolate(as_vector([1.0e-7, 0.0]))
        eta.assign(0.0)
        self.u_cg = Function(self.vector_cg).project(u)
        self.horizontal_velocity = Function(self.V).project(self.u_cg[0])
        self.vertical_velocity = Function(self.V).project(self.u_cg[1])
        self.tracer_init = Function(eta.function_space(), name="Tracer Initial condition").project(self.tracer_init_value)
        
        return self.initial_value#, self.tracer_init_value

    def get_update_forcings(self, solver_obj):
        eta = solver_obj.fields.elev_2d
        bathymetry_displacement = solver_obj.eq_sw.bathymetry_displacement_mass_term.wd_bathymetry_displacement

        def update_forcings(t):
            
            self.old_bathymetry_2d = project(solver_obj.fields.bathymetry_2d, solver_obj.fields.bathymetry_2d.function_space())

            self.bathymetry.project(self.old_bathymetry_2d+(solver_obj.fields.tracer_2d))            
            
            #self.source.project(self.source*self.test_mc)
            self.update_boundary_conditions(t=t)

            # Update bathymetry and friction
            if self.friction == 'nikuradse':
                if self.wetting_and_drying:
                    self.depth.project(eta + bathymetry_displacement(eta) + self.bathymetry)
                self.quadratic_drag_coefficient.interpolate(self.get_cfactor())

        return update_forcings

    def get_export_func(self, solver_obj):
        bathymetry_displacement = solver_obj.eq_sw.bathymetry_displacement_mass_term.wd_bathymetry_displacement
        eta = solver_obj.fields.elev_2d
        b = solver_obj.fields.bathymetry_2d
        def export_func():
            self.eta_tilde.project(eta + bathymetry_displacement(eta))
            self.eta_tilde_file.write(self.eta_tilde)

            if self.plot_timeseries:

                # Store modified bathymetry timeseries
                P1DG = solver_obj.function_spaces.P1DG_2d
                wd = project(heaviside_approx(-eta-b, self.wetting_and_drying_alpha), P1DG)
                self.wd_obs.append([wd.at([x, 0]) for x in self.xrange])

                # Store QoI timeseries
                self.evaluate_qoi_form(solver_obj)
                self.qois.append(assemble(self.qoi_form))
        return export_func

    def set_qoi_kernel(self, solver_obj):
        J = self.evaluate_qoi_form(solver_obj)
        eta = solver_obj.fields.solution_2d.split()[1]
        dJdeta = derivative(J, eta, TestFunction(eta.function_space()))  # TODO: test

    def evaluate_qoi_form(self, solver_obj):
        try:
            assert self.qoi_mode in ('inundation_volume', 'maximum_inundation', 'overtopping_volume')
        except AssertionError:
            raise ValueError("QoI mode '{:s}' not recognised.".format(self.qoi_mode))
        bathymetry_displacement = solver_obj.eq_sw.bathymetry_displacement_mass_term.wd_bathymetry_displacement
        eta = solver_obj.fields.elev_2d
        b = solver_obj.fields.bathymetry_2d
        dry = conditional(ge(b, 0), 0, 1)
        if 'inundation' in self.qoi_mode:
            f = heaviside_approx(eta + b, self.wetting_and_drying_alpha)
            eta_init = project(self.initial_value.split()[1], eta.function_space())
            f_init = heaviside_approx(eta_init + b, self.wetting_and_drying_alpha)
            self.qoi_form = dry*(eta + f - f_init)*dx(degree=12)
        elif self.qoi_mode == 'overtopping_volume':
            raise NotImplementedError  # TODO: Flux over coast. (Needs an internal boundary.)
        else:
            raise NotImplementedError  # TODO: Consider others. (Speak to Branwen.)
        return self.qoi_form

    def evaluate_qoi(self):  # TODO: Do time-dep QoI properly
        f = self.qois
        N = len(f)
        assert N > 0
        if 'maximum' in self.qoi_mode:
            qoi = np.max(f)
        else:  # Trapezium rule
            h = self.dt*self.dt_per_export
            qoi = 0.5*h*(f[0] + f[N-1])
            for i in range(1, N-1):
                qoi += h*f[i]
        return qoi

    def plot(self):
        self.plot_heaviside()
        if 'volume' in self.qoi_mode:
            self.plot_qoi()
        print_output("QoI '{:s}' = {:.4e}".format(self.qoi_mode, self.evaluate_qoi()))

    def plot_heaviside(self):
        """Timeseries plot of approximate Heavyside function."""
        scaling = 0.7
        plt.figure(1, figsize=(scaling*7.0, scaling*4.0))
        plt.gcf().subplots_adjust(bottom=0.15)
        T = [[t/3600]*20 for t in self.trange]
        X = [self.xrange for t in T]

        cset1 = plt.contourf(T, X, self.wd_obs, 20, cmap=plt.cm.get_cmap('binary'))
        plt.clim(0.0, 1.2)
        cset2 = plt.contour(T, X, self.wd_obs, 20, cmap=plt.cm.get_cmap('binary'))
        plt.clim(0.0, 1.2)
        cset3 = plt.contour(T, X, self.wd_obs, 1, colors='k', linestyles='dotted', linewidths=5.0, levels = [0.5])
        cb = plt.colorbar(cset1, ticks=np.linspace(0, 1, 6))
        cb.set_label("$\mathcal H(\eta-b)$")
        plt.ylim(min(X[0]), max(X[0]))
        plt.xlabel("Time [$\mathrm h$]")
        plt.ylabel("$x$ [$\mathrm m$]")
        plt.savefig(os.path.join(self.di, "heaviside_timeseries.pdf"))

    def plot_qoi(self):
        """Timeseries plot of instantaneous QoI."""
        plt.figure(2)
        T = self.trange/3600
        qois = [q/1.0e9 for q in self.qois]
        qoi = self.evaluate_qoi()/1.0e9
        plt.plot(T, qois, linestyle='dashed', color='b', marker='x')
        plt.fill_between(T, np.zeros_like(qois), qois)
        plt.xlabel("Time [$\mathrm h$]")
        plt.ylabel("Instantaneous QoI [$\mathrm{km}^3$]")
        plt.title("Time integrated QoI: ${:.1f}\,\mathrm k\mathrm m^3\,\mathrm h$".format(qoi))
        plt.savefig(os.path.join(self.di, "qoi_timeseries_{:s}.pdf".format(self.qoi_mode)))
        
    def set_up_suspended(self):
        
        R = Constant(2650/1000 - 1)
        self.dstar = Constant(self.average_size*((self.g*R)/(self.base_viscosity**2))**(1/3))
        if max(self.dstar.dat.data[:] < 1):
            print('ERROR: dstar value less than 1')
        elif max(self.dstar.dat.data[:] < 4):
            self.thetacr = Constant(0.24*(self.dstar**(-1)))
        elif max(self.dstar.dat.data[:] < 10):
            self.thetacr = Constant(0.14*(self.dstar**(-0.64)))
        elif max(self.dstar.dat.data[:] < 20):
            self.thetacr = Constant(0.04*(self.dstar**(-0.1)))
        elif max(self.dstar.dat.data[:] < 150):
            self.thetacr = Constant(0.013*(self.dstar**(0.29)))        
        else:
            self.thetacr = Constant(0.055)
            
        self.taucr = Constant((2650-1000)*self.gravity*self.average_size*self.thetacr)
        
        if self.average_size <= 100*(10**(-6)):
            self.settling_velocity = Constant(9.81*(self.average_size**2)*((2650/1000)-1)/(18*self.base_viscosity))
        elif self.average_size <= 1000*(10**(-6)):
            self.settling_velocity = Constant((10*self.base_viscosity/self.average_size)*(sqrt(1 + 0.01*((((2650/1000) - 1)*9.81*(self.average_size**3))/(self.base_viscosity**2)))-1))
        else:
            self.settling_velocity = Constant(1.1*sqrt(9.81*self.average_size*((2650/1000) - 1)))                
        
        self.unorm = Function(self.P1DG).project((self.horizontal_velocity**2)+ (self.vertical_velocity**2))

        self.qfc = self.get_cfactor(self.P1DG)
        self.TOB = Function(self.V).project(1000*0.5*self.qfc*self.unorm)
        
        self.testtracer = Function(self.P1DG).project(self.tracer_init_value)
        #self.source = self.set_source_tracer(self.P1DG)
        
        # skin friction coefficient
        hclip = Function(P1_2d).interpolate(conditional(self.ksp > self.depth, ksp, self.depth))
        cfactor = Function(P1_2d).interpolate(conditional(self.depth > self.ksp, 2*((2.5*ln(11.036*hclip/self.ksp))**(-2)), Constant(0.0)))
        # mu - ratio between skin friction and normal friction
        mu = Function(P1_2d).interpolate(conditional(self.qfc > 0, cfactor/self.qfc, 0))
        
        
        a = (self.ks)/2
        B = Function(self.P1DG).interpolate(conditional(self.a > self.depth, 1, self.a/self.depth))
        ustar = Function(self.P1DG).interpolate(sqrt(0.5*self.qfc*self.unorm))
        exp1 = Function(self.P1DG).interpolate(conditional((conditional((self.settling_velocity/(0.4*self.ustar)) - 1 > 0, (self.settling_velocity/(0.4*self.ustar)) -1, -(self.settling_velocity/(0.4*self.ustar)) + 1)) > 10**(-4), conditional((self.settling_velocity/(0.4*self.ustar)) -1 > 3, 3, (self.settling_velocity/(0.4*self.ustar))-1), 0))
        coefftest = Function(self.P1DG).interpolate(conditional((conditional((self.settling_velocity/(0.4*self.ustar)) - 1 > 0, (self.settling_velocity/(0.4*self.ustar)) -1, -(self.settling_velocity/(0.4*self.ustar)) + 1)) > 10**(-4), B*(1-B**exp1)/exp1, -B*ln(B)))
        coeff = Function(self.P1DG).interpolate(conditional(coefftest>0, 1/coefftest, 0))
        
        
        # erosion flux - for vanrijn
        s0 = Function(self.P1DG).interpolate((conditional(1000*0.5*self.qfc*self.unorm*mu > 0, 1000*0.5*self.qfc*self.unorm*mu, 0) - self.taucr)/self.taucr)
        ceq = Function(self.P1DG).interpolate(0.015*(self.average_size/a) * ((conditional(s0 < 0, 0, s0))**(1.5))/(self.dstar**0.3))

def heaviside_approx(H, alpha):
    return 0.5*(H/(sqrt(H**2+alpha**2)))+0.5
<|MERGE_RESOLUTION|>--- conflicted
+++ resolved
@@ -53,11 +53,8 @@
         self.average_size = 200e-6  # Average sediment size
         self.friction_coeff = 0.025
 
-<<<<<<< HEAD
-        tmp = self.set_initial_condition(self.P1DG)
-=======
-        tmp = self.set_initial_conditions(self.vector_P1DG)
->>>>>>> 5f57c5cd
+        tmp = self.set_initial_condition(self.vector_P1DG)
+
         self.set_up_suspended()
 
         # Stabilisation
