--- conflicted
+++ resolved
@@ -100,13 +100,14 @@
             self.quadratic_drag_coefficient = interpolate(self.get_cfactor(), fs)
         return self.quadratic_drag_coefficient
 
-    def set_source_tracer(self, fs):
+    def set_source_tracer(self, fs, init = False):
         self.coeff = Function(self.depth.function_space()).project(self.coeff)
         self.ceq = Function(self.depth.function_space()).project(self.ceq)
-        self.testtracer = Function(self.depth.function_space()).project(self.testtracer)
-        dummy_var = Function(self.depth.function_space()).interpolate(-(self.settling_velocity*self.coeff*self.testtracer/self.depth)+ (self.settling_velocity*self.ceq/self.depth))
-        self.source = Function(self.depth.function_space()).project(dummy_var)
-        print('gets called mc')
+        if init:
+            self.testtracer = Function(self.depth.function_space()).project(self.testtracer)
+            self.source = Function(self.depth.function_space()).project(-(self.settling_velocity*self.coeff*self.testtracer/self.depth)+ (self.settling_velocity*self.ceq/self.depth))
+        else:
+            self.source = Function(self.depth.function_space()).project(-(self.settling_velocity*self.coeff*self.solver_obj.fields.tracer_2d/self.depth)+ (self.settling_velocity*self.ceq/self.depth))
         return self.source
 
     def get_cfactor(self):
@@ -356,16 +357,11 @@
         self.ceq = Function(self.P1DG).interpolate(0.015*(self.average_size/a) * ((conditional(s0 < 0, 0, s0))**(1.5))/(self.dstar**0.3))
         
         self.testtracer = Function(self.P1DG).project(self.tracer_init_value)
-<<<<<<< HEAD
-        self.source = self.set_source_tracer(self.P1DG)   
+        self.source = self.set_source_tracer(self.P1DG, init = True)   
         qbsourcedepth = Function(self.V).project(self.source * self.depth)
         
-    def update_suspended(self):
-        
-=======
-        #self.source = self.set_source_tracer(self.P1DG)   
-        #qbsourcedepth = Function(self.V).project(self.source * self.depth)
->>>>>>> c2fe96d0
+    #def update_suspended(self):
+        
 
 def heaviside_approx(H, alpha):
     return 0.5*(H/(sqrt(H**2+alpha**2)))+0.5
