--- conflicted
+++ resolved
@@ -189,12 +189,7 @@
         self.set_finite_elements()
         self.create_function_spaces()
         self.create_solutions()
-<<<<<<< HEAD
-        self.set_fields(init=True)
-=======
         self.set_fields(init=True, reinit=False)
-        self.set_stabilisation()
->>>>>>> 2e993f9f
         self.set_boundary_conditions()
         self.create_outfiles(restarted=restarted)
         self.create_intermediary_spaces(self.have_intermediaries)
