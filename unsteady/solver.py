--- conflicted
+++ resolved
@@ -811,14 +811,8 @@
         print_output(msg.format(self.outer_iteration, '  '*i, i+1, self.num_meshes, self.simulation_time))
         ts = self.timesteppers[i]
         while self.simulation_time <= end_time - t_epsilon:
-<<<<<<< HEAD
-            if self.iteration % op.dt_per_mesh_movement == 0:
-                # Get mesh velocity
-=======
-
             # Obtain the mesh movement transformation
             if self.iteration % op.dt_per_mesh_movement == 0:
->>>>>>> 284b895c
                 if self.mesh_movers[i] is not None:  # TODO: generalise
                     self.mesh_movers[i].adapt()
 
@@ -839,11 +833,7 @@
             if op.solve_exner:
                 ts.exner.advance(self.simulation_time, update_forcings)
 
-<<<<<<< HEAD
-            # Move mesh
-=======
             # Move *mesh i*
->>>>>>> 284b895c
             if self.iteration % op.dt_per_mesh_movement == 0:
                 self.move_mesh(i)
 
@@ -1555,16 +1545,6 @@
                 break
 
     def move_mesh_monge_ampere(self, i):
-<<<<<<< HEAD
-        # NOTE: If we want to take the adjoint through mesh movement then there is no need to
-        #       know how the coordinate transform was derived, only what the result was. In any
-        #       case, the current implementation involves a supermesh projection which is not
-        #       yet annotated in pyadjoint.
-        #with stop_annotating():
-
-        # Compute new physical mesh coordinates
-        self.mesh_movers[i].adapt()
-=======
         # NOTES:
         #    * Assumes we have already computed new physical mesh coordinates.
         #
@@ -1572,30 +1552,15 @@
         #      know how the coordinate transform was derived, only what the result was. In any
         #      case, the current implementation involves a supermesh projection which is not
         #      yet annotated in pyadjoint.  # TODO
->>>>>>> 284b895c
 
         # Project a copy of the current solution onto mesh defined on new coordinates
         mesh = Mesh(self.mesh_movers[i].x)
         V = FunctionSpace(mesh, self.V[i].ufl_element())
         tmp = Function(V)
         for tmp_i, sol_i in zip(tmp.split(), self.fwd_solutions[i].split()):
-<<<<<<< HEAD
-                tmp_i.project(sol_i)
 
         # Same for tracers etc.
-        if self.op.solve_tracer:
-                Q = FunctionSpace(mesh, self.Q[i].ufl_element())
-                tmp_tracer = project(self.fwd_solutions_tracer[i], Q)
-        if self.op.solve_sediment:
-                Q = FunctionSpace(mesh, self.Q[i].ufl_element())
-                tmp_sediment = project(self.fwd_solutions_sediment[i], Q)
-        if self.op.solve_exner:
-                W = FunctionSpace(mesh, self.W[i].ufl_element())
-                tmp_bathymetry = project(self.fwd_solutions_bathymetry[i], W)
-=======
             tmp_i.project(sol_i)
-
-        # Same for tracers etc.
         if self.op.solve_tracer:
             Q = FunctionSpace(mesh, self.Q[i].ufl_element())
             tmp_tracer = project(self.fwd_solutions_tracer[i], Q)
@@ -1605,7 +1570,6 @@
         if self.op.solve_exner:
             W = FunctionSpace(mesh, self.W[i].ufl_element())
             tmp_bathymetry = project(self.fwd_solutions_bathymetry[i], W)
->>>>>>> 284b895c
 
         # Update physical mesh and solution fields defined on it
         self.meshes[i].coordinates.dat.data[:] = self.mesh_movers[i].x.dat.data
