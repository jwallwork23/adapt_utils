from __future__ import absolute_import

from thetis import *
from thetis.limiter import VertexBasedP1DGLimiter

import numpy as np
import os
from time import perf_counter

from ..adapt.metric import *
from .base import AdaptiveProblemBase
from .callback import *
from ..io import *
from ..mesh import anisotropic_cell_size
from ..options import ReynoldsNumberArray
from ..swe.utils import *


__all__ = ["AdaptiveProblem"]


# TODO: Mesh movement ALE formulation

class AdaptiveProblem(AdaptiveProblemBase):
    """
    A class describing 2D models which may involve coupling of any of:

        * shallow water equations (hydrodynamics);
        * tracer transport;
        * sediment transport;
        * Exner equation.

    Mesh adaptation is supported both using the metric-based approach of Pragmatic, as well as
    mesh movement methods. Mesh movement can either be driven by a prescribed velocity or by a
    monitor function.

    In addition to enabling the solution of these equations, the class provides means to solve
    the associated continuous form adjoint equations, evaluate goal-oriented error estimators and
    indicators, as well as various other utilities.
    """
    def __init__(self, op, nonlinear=True, **kwargs):
        self.shallow_water_options = [AttrDict() for i in range(op.num_meshes)]
        static_options = {
            'use_nonlinear_equations': nonlinear,
            'element_family': op.family,
            'polynomial_degree': op.degree,
            'use_grad_div_viscosity_term': op.grad_div_viscosity,
            'use_grad_depth_viscosity_term': op.grad_depth_viscosity,
            'use_lax_friedrichs_velocity': op.stabilisation == 'lax_friedrichs',
            'use_wetting_and_drying': op.wetting_and_drying,
            'wetting_and_drying_alpha': op.wetting_and_drying_alpha,
            'norm_smoother': op.norm_smoother,
<<<<<<< HEAD
            'sipg_factor': Constant(1.0),
            'lax_friedrichs_velocity_scaling_factor': op.lax_friedrichs_velocity_scaling_factor,
=======
            'sipg_parameter': Constant(10.0),
>>>>>>> 2e993f9f
        }
        for i, swo in enumerate(self.shallow_water_options):
            swo.update(static_options)
            swo.tidal_turbine_farms = {}
            if hasattr(op, 'sipg_factor') and op.sipg_factor is not None:
                swo['sipg_factor'] = op.sipg_factor
        if not nonlinear:
            for model in op.solver_parameters:
                op.solver_parameters[model]['snes_type'] = 'ksponly'
                op.adjoint_solver_parameters[model]['snes_type'] = 'ksponly'
        if op.debug:
            for model in op.solver_parameters:
                op.solver_parameters[model]['ksp_converged_reason'] = None
                op.solver_parameters[model]['snes_converged_reason'] = None
                op.adjoint_solver_parameters[model]['ksp_converged_reason'] = None
                op.adjoint_solver_parameters[model]['snes_converged_reason'] = None
                if op.debug_mode == 'full':
                    op.solver_parameters[model]['ksp_monitor'] = None
                    op.solver_parameters[model]['snes_monitor'] = None
                    op.adjoint_solver_parameters[model]['ksp_monitor'] = None
                    op.adjoint_solver_parameters[model]['snes_monitor'] = None
        self.tracer_options = [AttrDict() for i in range(op.num_meshes)]
        self.stabilisation_tracer = op.stabilisation_tracer
        self.sediment_options = [AttrDict() for i in range(op.num_meshes)]
        self.stabilisation_sediment = op.stabilisation_sediment
        self.exner_options = [AttrDict() for i in range(op.num_meshes)]
        static_options = {
            'use_lax_friedrichs_tracer': op.stabilisation_tracer == 'lax_friedrichs',
            'use_limiter_for_tracers': op.use_limiter_for_tracers and op.tracer_family == 'dg',
<<<<<<< HEAD
            'use_supg_tracer': op.stabilisation_tracer == 'supg',
            'sipg_factor_tracer': Constant(1.0),
=======
            'sipg_parameter': Constant(10.0),
>>>>>>> 2e993f9f
            'use_tracer_conservative_form': op.use_tracer_conservative_form,
            'horizontal_velocity_scale': op.characteristic_speed,
            'horizontal_diffusivity_scale': op.characteristic_diffusion,
            'lax_friedrichs_tracer_scaling_factor': op.lax_friedrichs_tracer_scaling_factor,
        }
        if not op.anisotropic_stabilisation:
            raise NotImplementedError("Isotropic stabilisation not implemented in Thetis")
        if op.use_tracer_conservative_form and op.approach in ('lagrangian', 'hybrid'):
            raise NotImplementedError  # TODO
        self.tracer_limiters = [None for i in range(op.num_meshes)]
        for i, to in enumerate(self.tracer_options):
            to.update(static_options)
            if hasattr(op, 'sipg_factor_tracer') and op.sipg_factor_tracer is not None:
                to['sipg_factor_tracer'] = op.sipg_factor_tracer
            to['use_tracer_conservative_form'] = op.use_tracer_conservative_form
        for i, so in enumerate(self.sediment_options):
            so.update(static_options)
            if hasattr(op, 'sipg_factor_sediment') and op.sipg_factor_sediment is not None:
                so['sipg_factor_sediment'] = op.sipg_factor_sediment
            so['use_sediment_conservative_form'] = op.use_tracer_conservative_form

        # Lists to be populated
        self.fwd_solutions = [None for i in range(op.num_meshes)]
        self.adj_solutions = [None for i in range(op.num_meshes)]
        self.fwd_solutions_tracer = [None for i in range(op.num_meshes)]
        self.fwd_solutions_sediment = [None for i in range(op.num_meshes)]
        self.fwd_solutions_bathymetry = [None for i in range(op.num_meshes)]
        self.adj_solutions_tracer = [None for i in range(op.num_meshes)]
        self.fields = [AttrDict() for i in range(op.num_meshes)]
        self.depth = [None for i in range(op.num_meshes)]
        self.bathymetry = [None for i in range(op.num_meshes)]
        self.inflow = [None for i in range(op.num_meshes)]
        self.minimum_angles = [None for i in range(op.num_meshes)]
        self.kernels_tracer = [None for i in range(op.num_meshes)]

        super(AdaptiveProblem, self).__init__(op, nonlinear=nonlinear, **kwargs)

        # Custom arrays
        self.reynolds_number = ReynoldsNumberArray(self.meshes, op)

    @property
    def mesh(self):
        return self.meshes[0]

    @property
    def fwd_solution(self):
        return self.fwd_solutions[0]

    @property
    def adj_solution(self):
        return self.adj_solutions[0]

    @property
    def fwd_solution_tracer(self):
        return self.fwd_solutions_tracer[0]

    @property
    def adj_solution_tracer(self):
        return self.adj_solutions_tracer[0]

    def create_outfiles(self, restarted=False):
        if not self.op.plot_pvd:
            return
        if self.op.solve_swe:
            super(AdaptiveProblem, self).create_outfiles(restarted=restarted)
        if self.op.solve_tracer:
            if restarted:
                self.tracer_file._topology = None
                self.adjoint_tracer_file._topology = None
            else:
                self.tracer_file = File(os.path.join(self.di, 'tracer.pvd'))
                self.adjoint_tracer_file = File(os.path.join(self.di, 'adjoint_tracer.pvd'))
        if self.op.solve_sediment:
            if restarted:
                self.sediment_file._topology = None
            else:
                self.sediment_file = File(os.path.join(self.di, 'sediment.pvd'))
        if self.op.recover_vorticity:
            if restarted:
                self.vorticity_file._topology = None
            else:
                self.vorticity_file = File(os.path.join(self.di, 'vorticity.pvd'))
        if self.op.plot_bathymetry or self.op.solve_exner:
            if restarted:
                self.exner_file._topology = None
            else:
                self.exner_file = File(os.path.join(self.di, 'modified_bathymetry.pvd'))

    def set_finite_elements(self):
        """
        There are three options for the shallow water mixed finite element pair:
          * Taylor-Hood (continuous Galerkin)   P2-P1      'cg-cg';
          * equal order discontinuous Galerkin  PpDG-PpDG  'dg-dg';
          * mixed continuous-discontinuous      P1DG-P2    'dg-cg'.

        There are two options for the tracer finite element:
          * Continuous Galerkin     Pp    'cg';
          * Discontinuous Galerkin  PpDG  'dg'.

        For the sediment and Exner models, you are required to use DG and CG,
        respectively.
        """
        self.op.print_debug("SETUP: Creating finite elements...")
        p = self.op.degree
        family = self.op.family
        if family == 'cg-cg':
            assert p == 1
            u_element = VectorElement("Lagrange", triangle, p+1)
            eta_element = FiniteElement("Lagrange", triangle, p, variant='equispaced')
        elif family == 'dg-dg':
            u_element = VectorElement("DG", triangle, p)
            eta_element = FiniteElement("DG", triangle, p, variant='equispaced')
        elif family == 'dg-cg':
            assert p in (1, 2)
            u_element = VectorElement("DG", triangle, p)
            eta_element = FiniteElement("Lagrange", triangle, p+1, variant='equispaced')
        else:
            raise NotImplementedError("Cannot build order {:d} {:s} element".format(p, family))
        self.finite_element = u_element*eta_element

        if self.op.solve_tracer:
            p = self.op.degree_tracer
            family = self.op.tracer_family
            if family == 'cg':
                self.finite_element_tracer = FiniteElement("Lagrange", triangle, p)
            elif family == 'dg':
                self.finite_element_tracer = FiniteElement("DG", triangle, p)
            else:
                raise NotImplementedError("Cannot build order {:d} {:s} element".format(p, family))

        if self.op.solve_sediment:
            p = self.op.degree_sediment
            family = self.op.sediment_family
            if family == 'dg':
                self.finite_element_sediment = FiniteElement("DG", triangle, p)
            else:
                raise NotImplementedError("Cannot build order {:d} {:s} element".format(p, family))

        if self.op.solve_exner:
            p = self.op.degree_bathymetry
            family = self.op.bathymetry_family
            if family == 'cg':
                self.finite_element_bathymetry = FiniteElement("CG", triangle, p)
            else:
                raise NotImplementedError("Cannot build order {:d} {:s} element".format(p, family))

    def create_function_spaces(self):
        """
        Build finite element spaces for the prognostic solutions of each model, along with various
        other useful spaces.

        The shallow water space is denoted `V`, the tracer and sediment space is denoted `Q` and the
        bathymetry space is denoted `W`.
        """
        super(AdaptiveProblem, self).create_function_spaces()
        op = self.op

        # Shallow water space
        self.V = [FunctionSpace(mesh, self.finite_element) for mesh in self.meshes]

        # Tracer space(s)
        if op.solve_tracer:
            assert not op.solve_sediment
            self.Q = [FunctionSpace(mesh, self.finite_element_tracer) for mesh in self.meshes]
        elif op.solve_sediment:
            self.Q = [FunctionSpace(mesh, self.finite_element_sediment) for mesh in self.meshes]
        else:
            self.Q = [None for mesh in self.meshes]

        # Bathymetry space
        if op.solve_exner:
            self.W = [FunctionSpace(mesh, self.finite_element_bathymetry) for mesh in self.meshes]
        else:
            self.W = [None for mesh in self.meshes]

        # Diffusivity space
        self.diffusivity_space = [FunctionSpace(mesh, op.diffusivity_space_family, op.diffusivity_space_degree) for mesh in self.meshes]

        # Record DOFs
        self.dofs = [[np.array(V.dof_count).sum() for V in self.V]]  # TODO: other function spaces

    def get_function_space(self, field):
        spaces = {'shallow_water': 'V', 'tracer': 'Q', 'sediment': 'Q', 'bathymetry': 'W'}
        try:
            return self.__getattribute__(spaces[field])
        except KeyError:
            return self.V

    def create_intermediary_spaces(self, have_intermediaries=False):
        super(AdaptiveProblem, self).create_intermediary_spaces()
        if have_intermediaries or self.op.approach not in ('monge_ampere', 'hybrid'):
            return
        mesh_copies = self.intermediary_meshes
        if self.op.solve_tracer:
            spaces = [FunctionSpace(mesh, self.finite_element_tracer) for mesh in mesh_copies]
            self.intermediary_solutions_tracer = [Function(space) for space in spaces]
        if self.op.solve_sediment:
            spaces = [FunctionSpace(mesh, self.finite_element_sediment) for mesh in mesh_copies]
            self.intermediary_solutions_sediment = [Function(space) for space in spaces]
        if self.op.solve_exner:
            spaces = [FunctionSpace(mesh, self.finite_element_bathymetry) for mesh in mesh_copies]
            self.intermediary_solutions_bathymetry = [Function(space) for space in spaces]
        if hasattr(self.op, 'sediment_model'):
            space_uv_cg = [FunctionSpace(mesh, self.op.sediment_model.uv_cg.function_space().ufl_element()) for mesh in mesh_copies]
            self.intermediary_solutions_uv_cg = [Function(space) for space in space_uv_cg]
            spaces = [FunctionSpace(mesh, self.finite_element_bathymetry) for mesh in mesh_copies]
            self.intermediary_solutions_old_bathymetry = [Function(space) for space in spaces]
            self.intermediary_solutions_bed_stress = [Function(space) for space in spaces]
            self.intermediary_solutions_depth = [Function(space) for space in spaces]
            if self.op.bedload:
                self.intermediary_solutions_calfa = [Function(space) for space in spaces]
                self.intermediary_solutions_salfa = [Function(space) for space in spaces]
                if self.op.angle_correction:
                    self.intermediary_solutions_stress = [Function(space) for space in spaces]

            if self.op.suspended:
                if self.op.convective_vel_flag:
                    self.intermediary_corr_vel_factor = [Function(space) for space in spaces]
                space_dg = [FunctionSpace(mesh, self.op.sediment_model.ceq.function_space().ufl_element()) for mesh in mesh_copies]
                self.intermediary_ceq = [Function(space) for space in space_dg]
                self.intermediary_equiltracer = [Function(space) for space in space_dg]
                self.intermediary_ero = [Function(space) for space in space_dg]
                self.intermediary_ero_term = [Function(space) for space in space_dg]
                self.intermediary_depo_term = [Function(space) for space in space_dg]

    def create_solutions_step(self, i):
        super(AdaptiveProblem, self).create_solutions_step(i)
        u, eta = self.fwd_solutions[i].split()
        u.rename("Fluid velocity")
        eta.rename("Elevation")
        z, zeta = self.adj_solutions[i].split()
        z.rename("Adjoint fluid velocity")
        zeta.rename("Adjoint elevation")
        if self.op.solve_tracer:
            self.fwd_solutions_tracer[i] = Function(self.Q[i], name="Forward tracer solution")
            self.adj_solutions_tracer[i] = Function(self.Q[i], name="Adjoint tracer solution")
        if self.op.solve_sediment:
            self.fwd_solutions_sediment[i] = Function(self.Q[i], name="Forward sediment solution")
            # self.adj_solutions_sediment[i] = Function(self.Q[i], name="Adjoint sediment solution")
        if self.op.solve_exner:
            self.fwd_solutions_bathymetry[i] = Function(self.W[i], name="Forward bathymetry solution")
            # self.adj_solutions_bathymetry[i] = Function(self.W[i], name="Adjoint bathymetry solution")

    def get_solutions(self, field, adjoint=False):
        name = 'adj_solutions' if adjoint else 'fwd_solutions'
        fields = ('tracer', 'sediment', 'bathymetry')
        if field in fields:
            name = '_'.join([name, field])
        return self.__getattribute__(name)

    def free_solutions_step(self, i):
        super(AdaptiveProblem, self).free_solutions_step(i)
        if self.op.solve_tracer:
            self.fwd_solutions_tracer[i] = None
            self.adj_solutions_tracer[i] = None
        if self.op.solve_sediment:
            self.fwd_solutions_sediment[i] = None
            self.adj_solutions_sediment[i] = None
        if self.op.solve_exner:
            self.fwd_solutions_bathymetry[i] = None
            self.adj_solutions_bathymetry[i] = None

    def set_fields_step(self, i, init=False, reinit = False):

        # Bathymetry
        if self.op.solve_exner:
            if init:
                self.fwd_solutions_bathymetry[i].project(self.op.set_bathymetry(self.P1[i]))
                self.op.create_sediment_model(self.P1[i].mesh(), self.fwd_solutions_bathymetry[i])
            elif reinit:
                for i, bathymetry in enumerate(self.fwd_solutions_bathymetry):
                    bathymetry.project(self.op.set_bathymetry(self.P1[i]))
            self.depth[i] = DepthExpression(
                self.fwd_solutions_bathymetry[i],
                use_nonlinear_equations=self.shallow_water_options[i].use_nonlinear_equations,
                use_wetting_and_drying=self.shallow_water_options[i].use_wetting_and_drying,
                wetting_and_drying_alpha=self.shallow_water_options[i].wetting_and_drying_alpha,
                )
        else:
            self.bathymetry[i] = self.op.set_bathymetry(self.P1[i])
            if self.op.solve_sediment and init:
                self.op.create_sediment_model(self.P1[i].mesh(), self.bathymetry[i])
            self.depth[i] = DepthExpression(
                self.bathymetry[i],
                use_nonlinear_equations=self.shallow_water_options[i].use_nonlinear_equations,
                use_wetting_and_drying=self.shallow_water_options[i].use_wetting_and_drying,
                wetting_and_drying_alpha=self.shallow_water_options[i].wetting_and_drying_alpha,
            )
        self.fields[i].update({
            'horizontal_viscosity': self.op.set_viscosity(self.P1[i]),
            'horizontal_diffusivity': self.op.set_diffusivity(self.diffusivity_space[i]),
            'coriolis_frequency': self.op.set_coriolis(self.P1[i]),
            'nikuradse_bed_roughness': self.op.ksp,
            'quadratic_drag_coefficient': self.op.set_quadratic_drag_coefficient(self.P1[i]),
            'manning_drag_coefficient': self.op.set_manning_drag_coefficient(self.P1[i]),
            'tracer_advective_velocity_factor': self.op.set_advective_velocity_factor(self.P1[i]),
        })
        if self.op.solve_tracer:
            self.fields[i].update({
                'tracer_source_2d': self.op.set_tracer_source(self.P1DG[i]),
            })
        if self.op.solve_sediment or self.op.solve_exner:
            self.fields[i].update({
                'sediment_source_2d': self.op.set_sediment_source(self.P1DG[i]),
                'sediment_depth_integ_source': self.op.set_sediment_depth_integ_source(self.P1DG[i]),
                'sediment_sink_2d': self.op.set_sediment_sink(self.P1DG[i]),
                'sediment_depth_integ_sink': self.op.set_sediment_depth_integ_sink(self.P1DG[i]),
            })
        self.inflow = [self.op.set_inflow(P1_vec) for P1_vec in self.P1_vec]

    def free_fields_step(self, i):
        super(AdaptiveProblem, self).free_fields_step(i)
        self.bathymetry[i] = None
        self.depth[i] = None
        self.inflow[i] = None

<<<<<<< HEAD
=======
    # --- Stabilisation

    def set_stabilisation_step(self, i):
        """
        Set stabilisation mode and corresponding parameter on the ith mesh.
        """
        dim = self.meshes[i].topological_dimension()
        if self.op.use_automatic_sipg_parameter:
            if dim == 2:
                self.minimum_angles[i] = get_minimum_angles_2d(self.meshes[i])
            else:
                self.warning("WARNING: Cannot compute minimum angle in {:d}D.".format(dim))
        if self.op.solve_swe:
            self._set_shallow_water_stabilisation_step(i)
        if self.op.solve_tracer:
            self._set_tracer_stabilisation_step(i, sediment=False)
        if self.op.solve_sediment:
            self._set_tracer_stabilisation_step(i, sediment=True)

    def _set_shallow_water_stabilisation_step(self, i):
        op = self.op

        # Symmetric Interior Penalty Galerkin (SIPG) method
        if op.family != 'cg-cg':
            sipg = Constant(10.0)
            if hasattr(op, 'sipg_parameter'):
                sipg = op.sipg_parameter
            if self.shallow_water_options[i].use_automatic_sipg_parameter:
                if op.use_maximal_sipg:
                    cot_theta = 1.0/tan(self.minimum_angles[i].vector().gather().min())
                else:
                    cot_theta = 1.0/tan(self.minimum_angles[i])

                # Penalty parameter for shallow water
                nu = self.fields[i].horizontal_viscosity
                if nu is not None:
                    p = self.V[i].sub(0).ufl_element().degree()
                    ratio = get_sipg_ratio(nu)
                    alpha = Constant(5.0*p*(p+1) if p != 0 else 1.5)
                    if op.use_maximal_sipg:
                        sipg = Constant(alpha*ratio.vector().gather().max()*cot_theta)
                    else:
                        alpha = alpha*ratio*cot_theta
                        sipg = interpolate(alpha, self.P0[i])

            # Set parameter and print to screen
            self.shallow_water_options[i].sipg_parameter = sipg
            if sipg is None:
                raise ValueError
            elif isinstance(sipg, Constant):
                msg = "SETUP: constant shallow water SIPG parameter on mesh {:d}: {:.4e}"
                op.print_debug(msg.format(i, sipg.dat.data[0]))
            else:
                msg = "SETUP: variable shallow water SIPG parameter on mesh {:d}: min {:.4e} max {:.4e}"
                with sipg.dat.vec_ro as v:
                    op.print_debug(msg.format(i, v.min()[1], v.max()[1]))

        # Stabilisation
        stabilisation = None if self.stabilisation is None else self.stabilisation.lower()
        if stabilisation is None:
            return
        elif stabilisation == 'lax_friedrichs':
            assert op.family != 'cg-cg'
            assert hasattr(op, 'lax_friedrichs_velocity_scaling_factor')
            self.shallow_water_options[i]['lax_friedrichs_velocity_scaling_factor'] = op.lax_friedrichs_velocity_scaling_factor
        else:
            msg = "Stabilisation method {:s} not recognised for {:s}"
            raise ValueError(msg.format(stabilisation, self.__class__.__name__))

    def _set_tracer_stabilisation_step(self, i, sediment=False):
        op = self.op
        eq_options = self.sediment_options if sediment else self.tracer_options
        stabilisation = self.stabilisation_sediment if sediment else self.stabilisation_tracer
        stabilisation = None if stabilisation is None else stabilisation.lower()

        # Symmetric Interior Penalty Galerkin (SIPG) method
        family = op.sediment_family if sediment else op.tracer_family
        if family == 'dg':
            sipg = Constant(10.0)
            if hasattr(op, 'sipg_parameter_tracer'):
                sipg = op.sipg_parameter_tracer
            if hasattr(op, 'sipg_parameter_sediment'):
                sipg = op.sipg_parameter_sediment
            if eq_options[i].use_automatic_sipg_parameter:
                if op.use_maximal_sipg:
                    cot_theta = 1.0/tan(self.minimum_angles[i].vector().gather().min())
                else:
                    cot_theta = 1.0/tan(self.minimum_angles[i])

                # Penalty parameter for tracers
                nu = self.fields[i].horizontal_diffusivity
                if nu is not None:
                    p = self.Q[i].ufl_element().degree()
                    alpha = Constant(5.0*p*(p+1) if p != 0 else 1.5)
                    ratio = get_sipg_ratio(nu)
                    if op.use_maximal_sipg:
                        sipg = Constant(alpha*ratio.vector().gather().max()*cot_theta)
                    else:
                        alpha = alpha*ratio*cot_theta
                        sipg = interpolate(alpha, self.P0[i])

            # Set parameter and print to screen
            eq_options[i].sipg_parameter = sipg
            model = 'sediment' if sediment else 'tracer'
            if sipg is None:
                raise ValueError
            elif isinstance(sipg, Constant):
                msg = "SETUP: constant {:s} SIPG parameter on mesh {:d}: {:.4e}"
                op.print_debug(msg.format(model, i, sipg.dat.data[0]))
            else:
                msg = "SETUP: variable {:s} SIPG parameter on mesh {:d}: min {:.4e} max {:.4e}"
                with sipg.dat.vec_ro as v:
                    op.print_debug(msg.format(model, i, v.min()[1], v.max()[1]))

        # Stabilisation
        eq_options[i].lax_friedrichs_tracer_scaling_factor = None
        eq_options[i].su_stabilisation = None
        eq_options[i].supg_stabilisation = None
        if stabilisation is None:
            return
        elif stabilisation == 'lax_friedrichs':
            assert hasattr(op, 'lax_friedrichs_tracer_scaling_factor')
            assert family == 'dg'
            eq_options[i]['lax_friedrichs_tracer_scaling_factor'] = op.lax_friedrichs_tracer_scaling_factor
        elif stabilisation in ('su', 'supg'):
            assert family == 'cg'
            assert op.characteristic_speed is not None
            cell_size_measure = anisotropic_cell_size if op.anisotropic_stabilisation else CellSize
            h = cell_size_measure(self.meshes[i])
            U = op.characteristic_speed
            D = op.characteristic_diffusion
            tau = 0.5*h/U
            if D is not None:
                Pe = 0.5*h*U/D
                tau *= min_value(1, Pe/3)
            if stabilisation == 'su':
                eq_options[i].su_stabilisation = tau
            else:
                eq_options[i].supg_stabilisation = tau
        else:
            msg = "Stabilisation method {:s} not recognised for {:s}"
            raise ValueError(msg.format(stabilisation, self.__class__.__name__))

>>>>>>> 2e993f9f
    # --- Solution initialisation and transfer

    def set_initial_condition(self, **kwargs):
        """
        Apply initial condition(s) for forward solution(s) on first mesh.
        """
        self.op.set_initial_condition(self, **kwargs)
        if self.op.solve_tracer:
            self.op.set_initial_condition_tracer(self, **kwargs)
        if self.op.solve_sediment:
            self.op.set_initial_condition_sediment(self, **kwargs)
        if self.op.solve_exner:
            self.op.set_initial_condition_bathymetry(self, **kwargs)

    def compute_mesh_reynolds_number(self, i):
        # u, eta = self.fwd_solutions[i].split()
        u = self.op.characteristic_velocity or self.fwd_solutions[i].split()[0]
        nu = self.fields[i].horizontal_viscosity
        if nu is None:
            return
        self.reynolds_number[i] = (u, nu)
        if self.op.plot_pvd:
            if not hasattr(self, 'reynolds_number_file'):
                self.reynolds_number_file = File(os.path.join(self.di, 'reynolds_number.pvd'))
            self.reynolds_number_file._topology = None
            self.reynolds_number_file.write(self.reynolds_number[i])

    def plot_mesh_reynolds_number(self, i, axes=None, **kwargs):
        import matplotlib.pyplot as plt

        if axes is None:
            fig, axes = plt.subplots()
        if self.reynolds_number[i] is None:
            self.compute_mesh_reynolds_number(i)
        Re = self.reynolds_number[i]
        Re_vec = Re.vector().gather()
        kwargs.setdefault('levels', np.linspace(0.99*Re_vec.min(), 1.01*Re_vec.max(), 50))
        kwargs.setdefault('cmap', 'coolwarm')
        return tricontourf(Re, axes=axes, **kwargs)

    def transfer_forward_solution(self, i, **kwargs):
        super(AdaptiveProblem, self).transfer_forward_solution(i, **kwargs)

        # Check Reynolds and CFL numbers
        if self.op.debug and self.op.solve_swe:
            self.compute_mesh_reynolds_number(i)
            if hasattr(self.op, 'check_cfl_criterion'):
                self.op.check_cfl_criterion(self, i, error_factor=None)
                # TODO: parameter for error_factor, defaulted by timestepper choice
                # TODO: allow t-adaptation on subinterval

    def set_terminal_condition(self, **kwargs):
        """
        Apply terminal condition(s) for adjoint solution(s) on terminal mesh.
        """
        self.op.set_terminal_condition(self, **kwargs)
        if self.op.solve_tracer:
            self.op.set_terminal_condition_tracer(self, **kwargs)
        if self.op.solve_sediment:
            self.op.set_terminal_condition_sediment(self, **kwargs)
        if self.op.solve_exner:
            self.op.set_terminal_condition_exner(self, **kwargs)

    def project_forward_solution(self, i, j, **kwargs):
        """
        Project forward solution(s) from mesh `i` to mesh `j`.

        If the shallow water equations are not solved then the fluid velocity
        and surface elevation are set via the initial condition.
        """
        op = self.op
        if op.solve_swe:
            self.project(self.fwd_solutions, i, j)
        else:
            op.set_initial_condition(self, **kwargs)

        # Project between spaces, constructing if necessary
        for flg, name in zip(op.solve_flags[1:], op.solve_fields[1:]):
            space = self.get_function_space(name)
            if flg:
                f = self.__getattribute__('fwd_solutions_{:s}'.format(name))
                if f[i] is None:
                    raise ValueError("Nothing to project.")
                elif f[j] is None:
                    f[j] = Function(space[j], name="Forward {:s} solution".format(name))
                self.project(f, i, j)

    def project_adjoint_solution(self, i, j, **kwargs):
        """
        Project adjoint solution(s) from mesh `i` to mesh `j`.

        If the adjoint shallow water equations are not solved then the adjoint
        fluid velocity and surface elevation are set via the terminal condition.
        """
        op = self.op
        if op.solve_swe:
            self.project(self.adj_solutions, i, j)
        else:
            op.set_terminal_condition(self, **kwargs)

        # Project between spaces, constructing if necessary
        for flg, name in zip(op.solve_flags[1:], op.solve_fields[1:]):
            space = self.get_function_space(name)
            if flg:
                f = self.__getattribute__('adj_solutions_{:s}'.format(name))
                if f[i] is None:
                    raise ValueError("Nothing to project.")
                elif f[j] is None:
                    f[j] = Function(space[j], name="Adjoint {:s} solution".format(name))
                self.project(f, i, j)

    def project_to_intermediary_mesh(self, i):
        if self.op.solve_swe:
            super(AdaptiveProblem, self).project_to_intermediary_mesh(i)
        if self.op.solve_tracer:
            self.intermediary_solutions_tracer[i].project(self.fwd_solutions_tracer[i])
        if self.op.solve_sediment:
            self.intermediary_solutions_sediment[i].project(self.fwd_solutions_sediment[i])
        if self.op.solve_exner:
            self.intermediary_solutions_bathymetry[i].project(self.fwd_solutions_bathymetry[i])
        if hasattr(self.op, 'sediment_model'):
            self.intermediary_solutions_old_bathymetry[i].project(self.op.sediment_model.old_bathymetry_2d)
            self.intermediary_solutions_uv_cg[i].project(self.op.sediment_model.uv_cg)
            self.intermediary_solutions_bed_stress[i].project(self.op.sediment_model.bed_stress)
            self.intermediary_solutions_depth[i].project(self.op.sediment_model.depth)

            if self.op.bedload:
                self.intermediary_solutions_calfa[i].project(self.op.sediment_model.calfa)
                self.intermediary_solutions_salfa[i].project(self.op.sediment_model.salfa)
                if self.op.angle_correction:
                    self.intermediary_solutions_stress[i].project(self.op.sediment_model.stress)

            if self.op.suspended:
                if self.op.convective_vel_flag:
                    self.intermediary_corr_vel_factor[i].project(self.op.sediment_model.corr_factor_model.corr_vel_factor)
                self.intermediary_ceq[i].project(self.op.sediment_model.ceq)
                self.intermediary_equiltracer[i].project(self.op.sediment_model.equiltracer)
                self.intermediary_ero[i].project(self.op.sediment_model.ero)
                self.intermediary_ero_term[i].project(self.op.sediment_model.ero_term)
                self.intermediary_depo_term[i].project(self.op.sediment_model.depo_term)

        def debug(a, b, name, idx=None):
            msg = "WARNING: Is the intermediary {:s} solution just copied?".format(name)
            if idx is not None:
                if np.allclose(a.dat.data[idx], b.dat.data[idx]):
                    self.warning(msg)
            else:
                if np.allclose(a.dat.data, b.dat.data):
                    self.warning(msg)

        if self.op.debug:
            debug(self.fwd_solutions[i], self.intermediary_solutions[i], "velocity", 0)
            debug(self.fwd_solutions[i], self.intermediary_solutions[i], "elevation", 1)
            if self.op.solve_tracer:
                debug(self.fwd_solutions_tracer[i],
                      self.intermediary_solutions_tracer[i], "tracer")
            if self.op.solve_sediment:
                debug(self.fwd_solutions_sediment[i],
                      self.intermediary_solutions_sediment[i], "sediment")
            if self.op.solve_exner:
                debug(self.fwd_solutions_bathymetry[i],
                      self.intermediary_solutions_bathymetry[i], "bathymetry")
            if hasattr(self.op, 'sediment_model'):
                debug(self.op.sediment_model.old_bathymetry_2d,
                      self.intermediary_solutions_old_bathymetry[i], "old_bathymetry")
                debug(self.op.sediment_model.uv_cg,
                      self.intermediary_solutions_uv_cg[i], "uv_cg")
                debug(self.op.sediment_model.bed_stress,
                      self.intermediary_solutions_bed_stress[i], "bed_stress")
                debug(self.op.sediment_model.depth,
                      self.intermediary_solutions_depth[i], "depth")
                if self.op.suspended:
                    if self.op.convective_vel_flag:
                        debug(self.op.sediment_model.corr_factor_model.corr_vel_factor,
                              self.intermediary_corr_vel_factor[i], "corr_vel_factor")
                    debug(self.op.sediment_model.ceq,
                          self.intermediary_ceq[i], "ceq")
                    debug(self.op.sediment_model.equiltracer,
                          self.intermediary_equiltracer[i], "equiltracer")
                    debug(self.op.sediment_model.ero,
                          self.intermediary_ero[i], "ero")
                    debug(self.op.sediment_model.ero_term,
                          self.intermediary_ero_term[i], "ero_term")
                    debug(self.op.sediment_model.depo_term,
                          self.intermediary_depo_term[i], "depo_term")
                if self.op.bedload:
                    debug(self.op.sediment_model.calfa,
                          self.intermediary_solutions_calfa[i], "calfa")
                    debug(self.op.sediment_model.salfa,
                          self.intermediary_solutions_salfa[i], "salfa")
                    if self.op.angle_correction:
                        debug(self.op.sediment_model.stress,
                              self.intermediary_solutions_stress[i], "stress")

    def project_from_intermediary_mesh(self, i):
        if self.op.solve_swe:
            super(AdaptiveProblem, self).project_from_intermediary_mesh(i)
        if self.op.solve_tracer:
            self.fwd_solutions_tracer[i].project(self.intermediary_solutions_tracer[i])
        if self.op.solve_sediment:
            self.fwd_solutions_sediment[i].project(self.intermediary_solutions_sediment[i])
        if self.op.solve_exner:
            self.fwd_solutions_bathymetry[i].project(self.intermediary_solutions_bathymetry[i])
        if hasattr(self.op, 'sediment_model'):
            raise NotImplementedError

    def copy_data_from_intermediary_mesh(self, i):
        super(AdaptiveProblem, self).copy_data_from_intermediary_mesh(i)
        if self.op.solve_tracer:
            self.fwd_solutions_tracer[i].assign(self.intermediary_solutions_tracer[i])
        if self.op.solve_sediment:
            self.fwd_solutions_sediment[i].assign(self.intermediary_solutions_sediment[i])
        if self.op.solve_exner:
            self.fwd_solutions_bathymetry[i].assign(self.intermediary_solutions_bathymetry[i])

        if hasattr(self.op, 'sediment_model'):
            self.op.sediment_model.old_bathymetry_2d.assign(self.intermediary_solutions_old_bathymetry[i])
            self.op.sediment_model.uv_cg.assign(self.intermediary_solutions_uv_cg[i])
            self.op.sediment_model.bed_stress.assign(self.intermediary_solutions_bed_stress[i])
            self.op.sediment_model.depth.assign(self.intermediary_solutions_depth[i])
            if self.op.suspended:
                if self.op.convective_vel_flag:
                    self.op.sediment_model.corr_factor_model.corr_vel_factor.assign(self.intermediary_corr_vel_factor[i])
                self.op.sediment_model.ceq.assign(self.intermediary_ceq[i])
                self.op.sediment_model.equiltracer.assign(self.intermediary_equiltracer[i])
                self.op.sediment_model.ero.assign(self.intermediary_ero[i])
                self.op.sediment_model.ero_term.assign(self.intermediary_ero_term[i])
                self.op.sediment_model.depo_term.assign(self.intermediary_depo_term[i])
            if self.op.bedload:
                self.op.sediment_model.calfa.assign(self.intermediary_solutions_calfa[i])
                self.op.sediment_model.salfa.assign(self.intermediary_solutions_salfa[i])
                if self.op.angle_correction:
                    self.op.sediment_model.stress.assign(self.intermediary_solutions_stress[i])

    # --- I/O

    def export_state(self, i, fpath, plexname=None, **kwargs):
        op = self.op
        kwargs['plexname'] = plexname
        kwargs['op'] = op
        if op.solve_swe:
            op.print_debug("I/O: Exporting hydrodynamics to {:s}...".format(fpath))
            export_hydrodynamics(*self.fwd_solutions[i].split(), fpath, **kwargs)
        if op.solve_tracer:
            name = 'tracer'
            op.print_debug("I/O: Exporting {:s} to {:s}...".format(name, fpath))
            export_field(self.fwd_solutions_tracer[i], name, name, fpath, **kwargs)
        if op.solve_sediment:
            name = 'sediment'
            op.print_debug("I/O: Exporting {:s} to {:s}...".format(name, fpath))
            export_field(self.fwd_solutions_sediment[i], name, name, fpath, **kwargs)
        if op.solve_exner:
            name = 'bathymetry'
            op.print_debug("I/O: Exporting {:s} to {:s}...".format(name, fpath))
            export_field(self.fwd_solutions_bathymetry[i], name, name, fpath, **kwargs)

    def load_state(self, i, fpath, plexname=None, **kwargs):
        op = self.op
        kwargs['outputdir'] = self.di
        kwargs['op'] = op
        if op.solve_exner:
            name = 'bathymetry'
            op.print_debug("I/O: Loading {:s} from {:s}...".format(name, fpath))
            args = (self.W[i], name, name, fpath)
            self.fwd_solutions_bathymetry[i].project(initialise_field(*args, **kwargs))
        if op.solve_sediment:
            name = 'sediment'
            op.print_debug("I/O: Loading {:s} from {:s}...".format(name, fpath))
            args = (self.Q[i], name, name, fpath)
            self.fwd_solutions_sediment[i].project(initialise_field(*args, **kwargs))
        if op.solve_tracer:
            name = 'tracer'
            op.print_debug("I/O: Loading {:s} from {:s}...".format(name, fpath))
            args = (self.Q[i], name, name, fpath)
            self.fwd_solutions_tracer[i].project(initialise_field(*args, **kwargs))
        if op.solve_swe:
            kwargs['plexname'] = plexname
            op.print_debug("I/O: Loading hydrodynamics from {:s}...".format(fpath))
            u_init, eta_init = initialise_hydrodynamics(fpath, **kwargs)
            u, eta = self.fwd_solutions[i].split()
            u.project(u_init)
            eta.project(eta_init)

    # --- Equations

    def create_forward_equations_step(self, i):
        if self.op.solve_swe:
            self.create_forward_shallow_water_equations_step(i)
        if self.op.solve_tracer:
            self.create_forward_tracer_equation_step(i)
        if self.op.solve_sediment:
            self.create_forward_sediment_equation_step(i)
        if self.op.solve_exner:
            self.create_forward_exner_equation_step(i)

    def create_forward_shallow_water_equations_step(self, i):
        from ..swe.equation import ShallowWaterEquations

        self.equations[i].shallow_water = ShallowWaterEquations(
            self.V[i],
            self.depth[i],
            self.shallow_water_options[i],
        )
        self.equations[i].shallow_water.bnd_functions = self.boundary_conditions[i]['shallow_water']

    def create_forward_tracer_equation_step(self, i):
        if self.tracer_options[i].use_tracer_conservative_form:
            from thetis.conservative_tracer_eq_2d import ConservativeTracerEquation2D
            model = ConservativeTracerEquation2D
        else:
            from thetis.tracer_eq_2d import TracerEquation2D
            model = TracerEquation2D
        self.equations[i].tracer = model(
            self.Q[i],
            self.depth[i],
            self.tracer_options[i],
            self.fwd_solutions[i].split()[0],
        )
        if self.tracer_options[i].use_limiter_for_tracers and self.Q[i].ufl_element().degree() > 0:
            self.tracer_limiters[i] = VertexBasedP1DGLimiter(self.Q[i])
        self.equations[i].tracer.bnd_functions = self.boundary_conditions[i]['tracer']

    def create_forward_sediment_equation_step(self, i):
        from ..sediment.equation import SedimentEquation2D

        self.equations[i].sediment = SedimentEquation2D(
            self.Q[i],
            self.depth[i],
            self.sediment_options[i],
        )
        if self.sediment_options[i].use_limiter_for_tracers and self.Q[i].ufl_element().degree() > 0:
            self.tracer_limiters[i] = VertexBasedP1DGLimiter(self.Q[i])
        self.equations[i].sediment.bnd_functions = self.boundary_conditions[i]['sediment']

    def create_forward_exner_equation_step(self, i):
        from thetis.exner_eq import ExnerEquation

        self.op.sediment_model.solve_suspended_sediment = self.op.solve_sediment
        self.op.sediment_model.use_bedload = self.op.solve_exner
        self.equations[i].exner = ExnerEquation(
            self.W[i],
            self.depth[i],
            self.op.sediment_model,
            depth_integrated_sediment=self.op.use_tracer_conservative_form,
        )

    def free_forward_equations_step(self, i):
        if self.op.solve_swe:
            delattr(self.equations[i], 'shallow_water')
        if self.op.solve_tracer:
            delattr(self.equations[i], 'tracer')
        if self.op.solve_sediment:
            delattr(self.equations[i], 'sediment')
        if self.op.solve_exner:
            delattr(self.equations[i], 'exner')

    def create_adjoint_equations_step(self, i):
        if self.op.solve_swe:
            self.create_adjoint_shallow_water_equations_step(i)
        if self.op.solve_tracer:
            self.create_adjoint_tracer_equation_step(i)
        if self.op.solve_sediment:
            self.create_adjoint_sediment_equation_step(i)
        if self.op.solve_exner:
            self.create_adjoint_exner_equation_step(i)

    def create_adjoint_shallow_water_equations_step(self, i):
        from ..swe.adjoint import AdjointShallowWaterEquations

        self.equations[i].adjoint_shallow_water = AdjointShallowWaterEquations(
            self.V[i],
            self.depth[i],
            self.shallow_water_options[i],
        )
        self.equations[i].adjoint_shallow_water.bnd_functions = self.boundary_conditions[i]['shallow_water']

    def create_adjoint_tracer_equation_step(self, i):
        if self.tracer_options[i].use_tracer_conservative_form:
            from thetis.conservative_tracer_eq_2d import ConservativeTracerEquation2D
            model = ConservativeTracerEquation2D
        else:
            from thetis.tracer_eq_2d import TracerEquation2D
            model = TracerEquation2D
        self.equations[i].adjoint_tracer = model(
            self.Q[i],
            self.depth[i],
            self.tracer_options[i],
            self.fwd_solutions[i].split()[0],
        )
        if self.tracer_options[i].use_limiter_for_tracers and self.Q[i].ufl_element().degree() > 0:
            self.tracer_limiters[i] = VertexBasedP1DGLimiter(self.Q[i])
        adjoint_boundary_conditions = {}
        zero = Constant(0.0)
        for segment in self.boundary_conditions[i]['tracer']:
            adjoint_boundary_conditions[segment] = {}
            if 'diff_flux' not in self.boundary_conditions[i]['tracer'][segment]:
                adjoint_boundary_conditions[segment]['value'] = zero
            if 'value' not in self.boundary_conditions[i]['tracer'][segment]:
                adjoint_boundary_conditions[segment]['diff_flux'] = 'adjoint'
        self.equations[i].adjoint_tracer.bnd_functions = adjoint_boundary_conditions

    def create_adjoint_sediment_equation_step(self, i):
        raise NotImplementedError("Continuous adjoint sediment equation not implemented")

    def create_adjoint_exner_equation_step(self, i):
        raise NotImplementedError("Continuous adjoint Exner equation not implemented")

    def free_adjoint_equations_step(self, i):
        if self.op.solve_swe:
            delattr(self.equations[i], 'adjoint_shallow_water')
        if self.op.solve_tracer:
            delattr(self.equations[i], 'adjoint_tracer')
        if self.op.solve_sediment:
            delattr(self.equations[i], 'adjoint_sediment')
        if self.op.solve_exner:
            delattr(self.equations[i], 'adjoint_exner')

    def get_boundary_conditions(self, i):
        field = self.op.adapt_field
        if field not in ('tracer', 'sediment', 'bathymetry'):
            field = 'shallow_water'
        return self.boundary_conditions[i][field]

    # --- Error estimators

    def create_error_estimators_step(self, i, adjoint=False):
        if adjoint:
            self.create_adjoint_error_estimators_step(i)
        else:
            self.create_forward_error_estimators_step(i)

    def create_forward_error_estimators_step(self, i):
        if self.op.solve_swe:
            self.create_forward_shallow_water_error_estimator_step(i)
        if self.op.solve_tracer:
            self.create_forward_tracer_error_estimator_step(i)
        if self.op.solve_sediment:
            self.create_forward_sediment_error_estimator_step(i)
        if self.op.solve_exner:
            self.create_forward_exner_error_estimator_step(i)

    def create_adjoint_error_estimators_step(self, i):
        if self.op.solve_swe:
            self.create_adjoint_shallow_water_error_estimator_step(i)
        if self.op.solve_tracer:
            self.create_adjoint_tracer_error_estimator_step(i)
        if self.op.solve_sediment:
            self.create_adjoint_sediment_error_estimator_step(i)
        if self.op.solve_exner:
            self.create_adjoint_exner_error_estimator_step(i)

    def create_forward_shallow_water_error_estimator_step(self, i):
        from ..swe.error_estimation import ShallowWaterGOErrorEstimator

        self.error_estimators[i].shallow_water = ShallowWaterGOErrorEstimator(
            self.V[i],
            self.depth[i],
            self.shallow_water_options[i],
        )

    def create_forward_tracer_error_estimator_step(self, i):
        from ..tracer.error_estimation import TracerGOErrorEstimator

        op = self.tracer_options[i]
        self.error_estimators[i].tracer = TracerGOErrorEstimator(
            self.Q[i],
            self.depth[i],
            self.tracer_options[i],
            adjoint=False,
        )

    def create_forward_sediment_error_estimator_step(self, i):
        raise NotImplementedError("Error estimators for sediment not implemented.")

    def create_forward_exner_error_estimator_step(self, i):
        raise NotImplementedError("Error estimators for Exner not implemented.")

    def create_adjoint_shallow_water_error_estimator_step(self, i):
        raise NotImplementedError("Error estimators for adjoint shallow water not implemented.")

    def create_adjoint_tracer_error_estimator_step(self, i):
        from ..tracer.error_estimation import TracerGOErrorEstimator

        op = self.tracer_options[i]
        self.error_estimators[i].adjoint_tracer = TracerGOErrorEstimator(
            self.Q[i],
            self.depth[i],
            self.tracer_options[i],
            adjoint=True,
        )

    def create_adjoint_sediment_error_estimator_step(self, i):
        raise NotImplementedError("Error estimators for adjoint sediment not implemented.")

    def create_adjoint_exner_error_estimator_step(self, i):
        raise NotImplementedError("Error estimators for adjoint Exner not implemented.")

    # --- Timestepping

    def create_forward_timesteppers_step(self, i, restarted=False):
        if i == 0 and not restarted:
            self.simulation_time = 0.0
        if self.op.solve_swe:
            self.create_forward_shallow_water_timestepper_step(i, self.integrator)
        if self.op.solve_tracer:
            self.create_forward_tracer_timestepper_step(i, self.integrator)
        if self.op.solve_sediment:
            self.create_forward_sediment_timestepper_step(i, self.integrator)
        if self.op.solve_exner:
            self.create_forward_exner_timestepper_step(i, self.integrator)

    def _get_fields_for_shallow_water_timestepper(self, i):
        fields = AttrDict({
            'linear_drag_coefficient': None,
            'quadratic_drag_coefficient': self.fields[i].quadratic_drag_coefficient,
            'manning_drag_coefficient': self.fields[i].manning_drag_coefficient,
            'nikuradse_bed_roughness': self.fields[i].nikuradse_bed_roughness,
            'viscosity_h': self.fields[i].horizontal_viscosity,
            'coriolis': self.fields[i].coriolis_frequency,
            'wind_stress': None,
            'atmospheric_pressure': None,
            'momentum_source': None,
            'volume_source': None,
        })
        if self.op.approach in ('lagrangian', 'hybrid'):
            raise NotImplementedError  # TODO
        if self.stabilisation == 'lax_friedrichs':
            fields['lax_friedrichs_velocity_scaling_factor'] = self.shallow_water_options[i].lax_friedrichs_velocity_scaling_factor
        return fields

    def _get_fields_for_tracer_timestepper(self, i):
        if self.op.timestepper == 'SteadyState':
            if self.op.solve_swe:
                u, eta = split(self.fwd_solutions[i])  # FIXME: Not fully annotated
            else:
                u = interpolate(as_vector(self.op.base_velocity), self.P1_vec[i])
                eta = Constant(0.0)
        else:
            u, eta = self.fwd_solutions[i].split()  # FIXME: Not fully annotated
        fields = AttrDict({
            'elev_{:d}d'.format(self.dim): eta,
            'uv_{:d}d'.format(self.dim): u,
            'diffusivity_h': self.fields[i].horizontal_diffusivity,
            'source': self.fields[i].tracer_source_2d,
            'tracer_advective_velocity_factor': self.fields[i].tracer_advective_velocity_factor,
            'lax_friedrichs_tracer_scaling_factor': self.tracer_options[i].lax_friedrichs_tracer_scaling_factor,
        })
        if self.op.approach in ('lagrangian', 'hybrid'):
            fields['uv_{:d}d'.format(self.dim)] = Constant(as_vector(np.zeros(self.dim)))
        if self.stabilisation_tracer == 'lax_friedrichs':
            fields['lax_friedrichs_tracer_scaling_factor'] = self.tracer_options[i].lax_friedrichs_tracer_scaling_factor
        return fields

    def _get_fields_for_sediment_timestepper(self, i):
        u, eta = self.fwd_solutions[i].split()
        fields = AttrDict({
            'elev_2d': eta,
            'uv_2d': u,
            'diffusivity_h': self.fields[i].horizontal_diffusivity,
            'source': self.fields[i].sediment_source_2d,
            'depth_integrated_source': self.fields[i].sediment_depth_integ_source,
            'sink': self.fields[i].sediment_sink_2d,
            'depth_integrated_sink': self.fields[i].sediment_depth_integ_sink,
            'tracer_advective_velocity_factor': self.fields[i].tracer_advective_velocity_factor,
            'lax_friedrichs_tracer_scaling_factor': self.sediment_options[i].lax_friedrichs_tracer_scaling_factor,
        })
        if self.op.approach in ('lagrangian', 'hybrid'):
            fields['uv_2d'] = Constant(as_vector([0.0, 0.0]))
        if self.stabilisation_sediment == 'lax_friedrichs':
            fields['lax_friedrichs_tracer_scaling_factor'] = self.sediment_options[i].lax_friedrichs_tracer_scaling_factor
        return fields

    def _get_fields_for_exner_timestepper(self, i):
        u, eta = self.fwd_solutions[i].split()
        fields = AttrDict({
            'elev_2d': eta,
            'source': self.fields[i].sediment_source_2d,
            'depth_integrated_source': self.fields[i].sediment_depth_integ_source,
            'sink': self.fields[i].sediment_sink_2d,
            'depth_integrated_sink': self.fields[i].sediment_depth_integ_sink,
            'sediment': self.fwd_solutions_sediment[i],
            'morfac': self.op.morphological_acceleration_factor,
            'porosity': self.op.porosity,
        })
        if self.op.approach in ('lagrangian', 'hybrid'):
            fields['uv_2d'] = Constant(as_vector([0.0, 0.0]))
        return fields

    def create_forward_shallow_water_timestepper_step(self, i, integrator):
        fields = self._get_fields_for_shallow_water_timestepper(i)
        bcs = self.boundary_conditions[i]['shallow_water']
        args = (self.equations[i].shallow_water, self.fwd_solutions[i], fields, self.op.dt, )
        kwargs = {
            'bnd_conditions': bcs,
            'solver_parameters': self.op.solver_parameters['shallow_water'],
        }
        if self.op.timestepper == 'CrankNicolson':
            kwargs['semi_implicit'] = self.op.use_semi_implicit_linearisation
            kwargs['theta'] = self.op.implicitness_theta
        if 'shallow_water' in self.error_estimators[i]:
            kwargs['error_estimator'] = self.error_estimators[i].shallow_water
        self.timesteppers[i].shallow_water = integrator(*args, **kwargs)

    def create_forward_tracer_timestepper_step(self, i, integrator):
        fields = self._get_fields_for_tracer_timestepper(i)
        args = (self.equations[i].tracer, self.fwd_solutions_tracer[i], fields, self.op.dt, )
        kwargs = {
            'bnd_conditions': self.boundary_conditions[i]['tracer'],
            'solver_parameters': self.op.solver_parameters['tracer'],
        }
        if self.op.timestepper == 'CrankNicolson':
            kwargs['semi_implicit'] = self.op.use_semi_implicit_linearisation
            kwargs['theta'] = self.op.implicitness_theta
        if 'tracer' in self.error_estimators[i]:
            kwargs['error_estimator'] = self.error_estimators[i].tracer
        self.timesteppers[i].tracer = integrator(*args, **kwargs)

    def create_forward_sediment_timestepper_step(self, i, integrator):
        fields = self._get_fields_for_sediment_timestepper(i)
        dt = self.op.dt
        args = (self.equations[i].sediment, self.fwd_solutions_sediment[i], fields, dt, )
        kwargs = {
            'bnd_conditions': self.boundary_conditions[i]['sediment'],
            'solver_parameters': self.op.solver_parameters['sediment'],
        }
        if self.op.timestepper == 'CrankNicolson':
            kwargs['semi_implicit'] = self.op.use_semi_implicit_linearisation
            kwargs['theta'] = self.op.implicitness_theta
        if 'sediment' in self.error_estimators[i]:
            kwargs['error_estimator'] = self.error_estimators[i].sediment
        self.timesteppers[i].sediment = integrator(*args, **kwargs)

    def create_forward_exner_timestepper_step(self, i, integrator):
        fields = self._get_fields_for_exner_timestepper(i)
        dt = self.op.dt
        args = (self.equations[i].exner, self.fwd_solutions_bathymetry[i], fields, dt, )
        kwargs = {
            'solver_parameters': self.op.solver_parameters['exner'],
        }
        if self.op.timestepper == 'CrankNicolson':
            kwargs['semi_implicit'] = self.op.use_semi_implicit_linearisation
            kwargs['theta'] = self.op.implicitness_theta
        if 'exner' in self.error_estimators[i]:
            raise NotImplementedError
        self.timesteppers[i].exner = integrator(*args, **kwargs)

    def free_forward_timesteppers_step(self, i):
        if self.op.solve_swe:
            delattr(self.timesteppers[i], 'shallow_water')
        if self.op.solve_tracer:
            delattr(self.timesteppers[i], 'tracer')
        if self.op.solve_sediment:
            delattr(self.timesteppers[i], 'sediment')
        if self.op.solve_exner:
            delattr(self.timesteppers[i], 'exner')

    def create_adjoint_timesteppers_step(self, i):
        if i == self.num_meshes-1:
            self.simulation_time = self.op.end_time
        if self.op.solve_swe:
            self.create_adjoint_shallow_water_timestepper_step(i, self.integrator)
        if self.op.solve_tracer:
            self.create_adjoint_tracer_timestepper_step(i, self.integrator)
        if self.op.solve_sediment:
            self.create_adjoint_sediment_timestepper_step(i, self.integrator)
        if self.op.solve_exner:
            self.create_adjoint_exner_timestepper_step(i, self.integrator)

    def create_adjoint_shallow_water_timestepper_step(self, i, integrator):
        fields = self._get_fields_for_shallow_water_timestepper(i)
        uv_str = 'uv_{:d}d'.format(self.dim)
        elev_str = 'elev_{:d}d'.format(self.dim)
        fields[uv_str], fields[elev_str] = self.fwd_solutions[i].split()

        # Account for dJdq
        self.op.set_qoi_kernel(self, i)
        dJdu, dJdeta = self.kernels[i].split()
        self.time_kernel = Constant(1.0 if self.simulation_time >= self.op.start_time else 0.0)
        fields['dJdu'] = self.time_kernel*dJdu
        fields['dJdeta'] = self.time_kernel*dJdeta

        # Construct time integrator
        args = (self.equations[i].adjoint_shallow_water, self.adj_solutions[i], fields, self.op.dt, )
        kwargs = {
            'bnd_conditions': self.boundary_conditions[i]['shallow_water'],
            'solver_parameters': self.op.adjoint_solver_parameters['shallow_water'],
            'adjoint': True,  # Makes sure fields are updated according to appropriate timesteps
        }
        if self.op.timestepper == 'CrankNicolson':
            kwargs['semi_implicit'] = self.op.use_semi_implicit_linearisation
            kwargs['theta'] = self.op.implicitness_theta
        if 'adjoint_shallow_water' in self.error_estimators[i]:
            kwargs['error_estimator'] = self.error_estimators[i].adjoint_shallow_water
        self.timesteppers[i].adjoint_shallow_water = integrator(*args, **kwargs)

    def create_adjoint_tracer_timestepper_step(self, i, integrator):
        fields = self._get_fields_for_tracer_timestepper(i)

        # Account for dJdc
        self.kernels_tracer[i] = self.op.set_qoi_kernel_tracer(self, i)
        self.time_kernel = Constant(1.0 if self.simulation_time >= self.op.start_time else 0.0)
        fields['source'] = self.time_kernel*self.kernels_tracer[i]

        # Construct time integrator
        args = (self.equations[i].adjoint_tracer, self.adj_solutions_tracer[i], fields, self.op.dt, )
        kwargs = {
            'bnd_conditions': self.boundary_conditions[i]['tracer'],
            'solver_parameters': self.op.adjoint_solver_parameters['tracer'],
            'adjoint': True,  # Makes sure fields are updated according to appropriate timesteps
        }
        if self.op.timestepper == 'CrankNicolson':
            kwargs['semi_implicit'] = self.op.use_semi_implicit_linearisation
            kwargs['theta'] = self.op.implicitness_theta
        if 'adjoint_tracer' in self.error_estimators[i]:
            kwargs['error_estimator'] = self.error_estimators[i].adjoint_tracer
        self.timesteppers[i].adjoint_tracer = integrator(*args, **kwargs)

    def create_adjoint_sediment_timestepper_step(self, i, integrator):
        raise NotImplementedError("Continuous adjoint sediment timestepping not implemented")

    def create_adjoint_exner_timestepper_step(self, i, integrator):
        raise NotImplementedError("Continuous adjoint Exner timestepping not implemented")

    def free_adjoint_timesteppers_step(self, i):
        if self.op.solve_swe:
            delattr(self.timesteppers[i], 'adjoint_shallow_water')
        if self.op.solve_tracer:
            delattr(self.timesteppers[i], 'adjoint_tracer')
        if self.op.solve_sediment:
            delattr(self.timesteppers[i], 'adjoint_sediment')
        if self.op.solve_exner:
            delattr(self.timesteppers[i], 'adjoint_exner')

    def get_timestepper(self, i, field, adjoint=False):
        if field not in ('tracer', 'sediment', 'bathymetry'):
            field = 'shallow_water'
        if adjoint:
            field = '_'.join(['adjoint', field])
        return self.timesteppers[i][field]

    # --- Solvers

    def add_callbacks(self, i, **kwargs):
        from thetis.callback import CallbackManager

        # Create a new CallbackManager object on every mesh
        #   NOTE: This overwrites any pre-existing CallbackManagers
        self.op.print_debug("SETUP: Creating CallbackManagers...")
        self.callbacks[i] = CallbackManager()

        # Get label
        mode = 'export'
        adjoint = kwargs.get('adjoint', False)
        if adjoint:
            mode += '_adjoint'

        # Add default callbacks
        if self.op.solve_swe:
            self.callbacks[i].add(VelocityNormCallback(self, i, **kwargs), mode)
            self.callbacks[i].add(ElevationNormCallback(self, i, **kwargs), mode)
        if self.op.solve_tracer:
            self.callbacks[i].add(TracerNormCallback(self, i, **kwargs), mode)
        if self.op.solve_sediment:
            self.callbacks[i].add(SedimentNormCallback(self, i, **kwargs), mode)
        if self.op.solve_exner:
            self.callbacks[i].add(ExnerNormCallback(self, i, **kwargs), mode)
        if self.op.recover_vorticity and not adjoint:
            if not hasattr(self, 'vorticity'):
                self.vorticity = [None for mesh in self.meshes]
            self.callbacks[i].add(VorticityNormCallback(self, i, **kwargs), mode)

    def setup_solver_forward_step(self, i, restarted=False):
        """
        Setup forward solver on mesh `i`.
        """
        op = self.op
        op.print_debug("SETUP: Creating forward equations on mesh {:d}...".format(i))
        self.create_forward_equations_step(i)
        op.print_debug("SETUP: Creating forward timesteppers on mesh {:d}...".format(i))
        self.create_forward_timesteppers_step(i, restarted=restarted)
        bcs = self.boundary_conditions[i]
        if op.solve_swe:
            ts = self.timesteppers[i]['shallow_water']
            dbcs = []
            if op.family == 'cg-cg':
                op.print_debug("SETUP: Applying DirichletBCs on mesh {:d}...".format(i))
                for j in bcs['shallow_water']:
                    if 'elev' in bcs['shallow_water'][j]:
                        dbcs.append(DirichletBC(self.V[i].sub(1), bcs['shallow_water'][j]['elev'], j))
            prob = NonlinearVariationalProblem(ts.F, ts.solution, bcs=dbcs)
            ts.solver = NonlinearVariationalSolver(prob, solver_parameters=ts.solver_parameters, options_prefix="forward")
        if op.solve_tracer:
            ts = self.timesteppers[i]['tracer']
            dbcs = []
            if op.tracer_family == 'cg':
                op.print_debug("SETUP: Applying tracer DirichletBCs on mesh {:d}...".format(i))
                for j in bcs['tracer']:
                    if 'value' in bcs['tracer'][j]:
                        dbcs.append(DirichletBC(self.Q[i], bcs['tracer'][j]['value'], j))
            prob = NonlinearVariationalProblem(ts.F, ts.solution, bcs=dbcs)
            ts.solver = NonlinearVariationalSolver(prob, solver_parameters=ts.solver_parameters, options_prefix="forward_tracer")
        if op.solve_sediment:
            ts = self.timesteppers[i]['sediment']
            dbcs = []
            prob = NonlinearVariationalProblem(ts.F, ts.solution, bcs=dbcs)
            ts.solver = NonlinearVariationalSolver(prob, solver_parameters=ts.solver_parameters, options_prefix="forward_sediment")
        if op.solve_exner:
            ts = self.timesteppers[i]['exner']
            dbcs = []
            prob = NonlinearVariationalProblem(ts.F, ts.solution, bcs=dbcs)
            ts.solver = NonlinearVariationalSolver(prob, solver_parameters=ts.solver_parameters, options_prefix="forward_exner")
        op.print_debug("SETUP: Adding callbacks on mesh {:d}...".format(i))
        self.add_callbacks(i, adjoint=False)

    def solve_forward_step(self, i, update_forcings=None, export_func=None, restarted=False, **kwargs):
        """
        Solve forward PDE on mesh `i`.

        :kwarg update_forcings: a function which takes simulation time as an argument and is
            evaluated at the start of every timestep.
        :kwarg export_func: a function with no arguments which is evaluated at every export step.
        :kwarg checkpointing_mode: choose between 'memory' and 'disk'.
        """
        op = self.op
        plot_pvd = op.plot_pvd and kwargs.get('plot_pvd', True)

        # Initialise counters
        t_epsilon = 1.0e-05
        if not restarted:
            self.iteration = 0
        start_time = i*op.dt*self.dt_per_mesh
        end_time = (i+1)*op.dt*self.dt_per_mesh
        if not restarted:
            try:
                assert np.allclose(self.simulation_time, start_time)
            except AssertionError:
                msg = "Mismatching start time: {:.2f} vs {:.2f}"
                raise ValueError(msg.format(self.simulation_time, start_time))

        # Exports and callbacks
        self.print(80*'=')
        update_forcings = update_forcings or self.op.get_update_forcings(self, i, adjoint=False)
        export_func = export_func or self.op.get_export_func(self, i)
        export_initial = kwargs.get('export_initial', False)
        if export_initial:
            update_forcings(self.simulation_time)  # TODO: CHECK
            if export_func is not None:
                export_func()
            self.callbacks[i].evaluate(mode='export')
            self.callbacks[i].evaluate(mode='timestep')

        # Print time to screen
        op.print_debug("SOLVE: Entering forward timeloop on mesh {:d}...".format(i))
        if self.num_meshes == 1:
            msg = "FORWARD SOLVE  time {:8.2f}  ({:6.2f}) seconds"
            self.print(msg.format(self.simulation_time, 0.0))
        else:
            msg = "{:2d} FORWARD SOLVE mesh {:2d}/{:2d}  time {:8.2f}  ({:6.2f}) seconds"
            self.print(msg.format(self.outer_iteration, i+1, self.num_meshes,
                                  self.simulation_time, 0.0))
        cpu_timestamp = perf_counter()

        # We need to project to P1 for vtk outputs
        if op.solve_swe and plot_pvd:
            proj_u = Function(self.P1_vec[i], name="Projected velocity")
            proj_eta = Function(self.P1[i], name="Projected elevation")
            self.solution_file._topology = None
            if i == 0:
                u, eta = self.fwd_solutions[i].split()
                proj_u.project(u)
                proj_eta.project(eta)
                self.solution_file.write(proj_u, proj_eta)
        if op.solve_tracer and plot_pvd:
            proj_tracer = Function(self.P1[i], name="Projected tracer")
            self.tracer_file._topology = None
            if i == 0:
                proj_tracer.project(self.fwd_solutions_tracer[i])
                self.tracer_file.write(proj_tracer)
        if op.solve_sediment and plot_pvd:
            proj_sediment = Function(self.P1[i], name="Projected sediment")
            self.sediment_file._topology = None
            if i == 0:
                proj_sediment.project(self.fwd_solutions_sediment[i])
                self.sediment_file.write(proj_sediment)
        if (op.plot_bathymetry or op.solve_exner) and plot_pvd:
            proj_bath = Function(self.P1[i], name="Projected bathymetry")
            self.exner_file._topology = None
            b = self.fwd_solutions_bathymetry[i] if op.solve_exner else self.bathymetry[i]
            if i == 0:
                proj_bath.project(b)
                self.exner_file.write(proj_bath)

        # Time integrate
        ts = self.timesteppers[i]
        while self.simulation_time <= end_time - t_epsilon:

            # Mesh movement
            if self.iteration % op.dt_per_mesh_movement == 0:
                inverted = self.move_mesh(i, reinit=(self.iteration==0 and op.reinitialise))
                if inverted and op.approach in ('lagrangian', 'hybrid'):
                    self.simulation_time += op.dt
                    self.iteration += 1
                    self.add_callbacks(i)  # TODO: Only normed ones will work
                    self.setup_solver_forward_step(i, restarted=True)
                    self.solve_forward_step(i, update_forcings=update_forcings, export_func=export_func, plot_pvd=plot_pvd, export_initial=True, restarted=True)
                    return

            # Solve PDE(s)
            if op.solve_swe:
                ts.shallow_water.advance(self.simulation_time, update_forcings)
            if op.solve_tracer:
                ts.tracer.advance(self.simulation_time, update_forcings)
                if self.tracer_options[i].use_limiter_for_tracers:
                    self.tracer_limiters[i].apply(self.fwd_solutions_tracer[i])
            if op.solve_sediment:
                if op.solve_exner:
                    self.op.sediment_model.update(ts.shallow_water.solution, self.fwd_solutions_bathymetry[i])
                else:
                    self.op.sediment_model.update(ts.shallow_water.solution, self.bathymetry[i])
                ts.sediment.advance(self.simulation_time, update_forcings)
                if self.sediment_options[i].use_limiter_for_tracers:
                    self.tracer_limiters[i].apply(self.fwd_solutions_sediment[i])
            if op.solve_exner:
                if not op.solve_sediment:
                    self.op.sediment_model.update(ts.shallow_water.solution, self.fwd_solutions_bathymetry[i])
                ts.exner.advance(self.simulation_time, update_forcings)

            # Save to checkpoint
            if self.checkpointing:
                mode = kwargs.get('checkpointing_mode', 'memory')
                if op.solve_swe:
                    self.save_to_checkpoint(i, self.fwd_solutions[i], mode=mode)
                if op.solve_tracer:
                    self.save_to_checkpoint(i, self.fwd_solutions_tracer[i], mode=mode)
                if op.solve_sediment:
                    self.save_to_checkpoint(i, self.fwd_solutions_sediment[i], mode=mode)
                if op.solve_exner:
                    self.save_to_checkpoint(i, self.fwd_solutions_bathymetry[i], mode=mode)
                # TODO: Checkpoint mesh if moving

            self.iteration += 1
            self.simulation_time += op.dt
            self.callbacks[i].evaluate(mode='timestep')
            if self.iteration % op.dt_per_export == 0:

                # Exports and callbacks
                if export_func is not None:
                    export_func()
                self.callbacks[i].evaluate(mode='export')

                # Print time to screen
                cpu_time = perf_counter() - cpu_timestamp
                if self.num_meshes == 1:
                    self.print(msg.format(self.simulation_time, cpu_time))
                else:
                    self.print(msg.format(self.outer_iteration, i+1, self.num_meshes,
                                          self.simulation_time, cpu_time))
                cpu_timestamp = perf_counter()

                # Plot to .pvd
                if op.solve_swe and plot_pvd:
                    u, eta = self.fwd_solutions[i].split()
                    proj_u.project(u)
                    proj_eta.project(eta)
                    self.solution_file.write(proj_u, proj_eta)
                if op.solve_tracer and plot_pvd:
                    proj_tracer.project(self.fwd_solutions_tracer[i])
                    self.tracer_file.write(proj_tracer)
                if op.solve_sediment and plot_pvd:
                    proj_sediment.project(self.fwd_solutions_sediment[i])
                    self.sediment_file.write(proj_sediment)
                if (op.plot_bathymetry or op.solve_exner) and plot_pvd:
                    b = self.fwd_solutions_bathymetry[i] if op.solve_exner else self.bathymetry[i]
                    proj_bath.project(b)
                    self.exner_file.write(proj_bath)
        if kwargs.get('final_update', True) and update_forcings is not None:
            update_forcings(self.simulation_time + op.dt)
        self.print(80*'=')

    def setup_solver_adjoint_step(self, i):
        """
        Setup forward solver on mesh `i`.
        """
        op = self.op
        op.print_debug("SETUP: Creating adjoint equations on mesh {:d}...".format(i))
        self.create_adjoint_equations_step(i)
        op.print_debug("SETUP: Creating adjoint timesteppers on mesh {:d}...".format(i))
        self.create_adjoint_timesteppers_step(i)
        bcs = self.boundary_conditions[i]
        if op.solve_swe:
            dbcs = []
            ts = self.timesteppers[i]['adjoint_shallow_water']
            if op.family == 'cg-cg':
                op.print_debug("SETUP: Applying adjoint DirichletBCs on mesh {:d}...".format(i))
                for j in bcs['shallow_water']:
                    if 'un' not in bcs['shallow_water'][j]:
                        dbcs.append(DirichletBC(self.V[i].sub(1), 0, j))
            prob = NonlinearVariationalProblem(ts.F, ts.solution, bcs=dbcs)
            ts.solver = NonlinearVariationalSolver(prob, solver_parameters=ts.solver_parameters, options_prefix="adjoint")
        if op.solve_tracer:
            ts = self.timesteppers[i]['adjoint_tracer']
            dbcs = []
            if op.tracer_family == 'cg':
                op.print_debug("SETUP: Applying adjoint tracer DirichletBCs on mesh {:d}...".format(i))
                for j in bcs['tracer']:
                    if 'diff_flux' not in bcs['tracer'][j]:
                        dbcs.append(DirichletBC(self.Q[i], 0, j))
            prob = NonlinearVariationalProblem(ts.F, ts.solution, bcs=dbcs)
            ts.solver = NonlinearVariationalSolver(prob, solver_parameters=ts.solver_parameters, options_prefix="adjoint_tracer")
        if op.solve_sediment:
            raise NotImplementedError
        if op.solve_exner:
            raise NotImplementedError
        self.add_callbacks(i, adjoint=True)

    def solve_adjoint_step(self, i, update_forcings=None, export_func=None, **kwargs):
        """
        Solve adjoint PDE on mesh `i` *backwards in time*.

        :kwarg update_forcings: a function which takes simulation time as an argument and is
            evaluated at the start of every timestep.
        :kwarg export_func: a function with no arguments which is evaluated at every export step.
        :kwarg checkpointing_mode: choose between 'memory' and 'disk'.
        """
        op = self.op
        plot_pvd = op.plot_pvd and kwargs.get('plot_pvd', True)

        # Initialise counters
        t_epsilon = 1.0e-05
        self.iteration = (i+1)*self.dt_per_mesh
        start_time = (i+1)*op.dt*self.dt_per_mesh
        end_time = i*op.dt*self.dt_per_mesh
        try:
            assert np.allclose(self.simulation_time, start_time)
        except AssertionError:
            msg = "Mismatching start time: {:f} vs {:f}"
            raise ValueError(msg.format(self.simulation_time, start_time))

        # Exports and callbacks
        self.print(80*'=')
        update_forcings = update_forcings or self.op.get_update_forcings(self, i, adjoint=True)
        export_func = export_func or self.op.get_export_func(self, i)
        export_initial = kwargs.get('export_initial', False)
        if export_initial:
            update_forcings(self.simulation_time)
            export_func()
        self.callbacks[i].evaluate(mode='export_adjoint')

        # Print time to screen
        op.print_debug("SOLVE: Entering forward timeloop on mesh {:d}...".format(i))
        if self.num_meshes == 1:
            msg = "ADJOINT SOLVE time {:8.2f}  ({:6.2f} seconds)"
            self.print(msg.format(self.simulation_time, 0.0))
        else:
            msg = "{:2d}  ADJOINT SOLVE mesh {:2d}/{:2d}  time {:8.2f}  ({:6.2f} seconds)"
            self.print(msg.format(self.outer_iteration, i+1, self.num_meshes,
                                  self.simulation_time, 0.0))
        cpu_timestamp = perf_counter()

        # We need to project to P1 for vtk outputs
        if op.solve_swe and plot_pvd:
            proj_z = Function(self.P1_vec[i], name="Projected continuous adjoint velocity")
            proj_zeta = Function(self.P1[i], name="Projected continuous adjoint elevation")
            self.adjoint_solution_file._topology = None
            if i == self.num_meshes-1:
                z, zeta = self.adj_solutions[i].split()
                proj_z.project(z)
                proj_zeta.project(zeta)
                self.adjoint_solution_file.write(proj_z, proj_zeta)
        if op.solve_tracer and plot_pvd:
            proj_tracer = Function(self.P1[i], name="Projected continuous adjoint tracer")
            self.adjoint_tracer_file._topology = None
            if i == self.num_meshes-1:
                proj_tracer.project(self.adj_solutions_tracer[i])
                self.adjoint_tracer_file.write(proj_tracer)

        # Time integrate
        ts = self.timesteppers[i]
        while self.simulation_time >= end_time + t_epsilon:
            self.time_kernel.assign(1.0 if self.simulation_time >= self.op.start_time else 0.0)

            # Collect forward solution from checkpoint and free associated memory
            if self.checkpointing:
                mode = kwargs.get('checkpointing_mode', 'memory')
                if mode == 'disk':
                    self.collect_from_checkpoint(i, mode=mode)
                else:
                    if op.solve_exner:
                        self.fwd_solutions_bathymetry[i].assign(self.collect_from_checkpoint(i, mode=mode))
                    if op.solve_sediment:
                        self.fwd_solutions_sediment[i].assign(self.collect_from_checkpoint(i, mode=mode))
                    if op.solve_tracer:
                        self.fwd_solutions_tracer[i].assign(self.collect_from_checkpoint(i, mode=mode))
                    if op.solve_swe:
                        self.fwd_solutions[i].assign(self.collect_from_checkpoint(i, mode=mode))

            # Solve adjoint PDE(s)
            if op.solve_swe:
                ts.adjoint_shallow_water.advance(self.simulation_time, update_forcings)
            if op.solve_tracer:
                ts.adjoint_tracer.advance(self.simulation_time, update_forcings)
                if self.tracer_options[i].use_limiter_for_tracers:
                    self.tracer_limiters[i].apply(self.adj_solutions_tracer[i])

            self.iteration -= 1
            self.simulation_time -= op.dt
            if self.iteration % op.dt_per_export == 0:

                # Exports and callbacks
                if export_func is not None:
                    export_func()
                self.callbacks[i].evaluate(mode='export_adjoint')

                # Print time to screen
                cpu_time = perf_counter() - cpu_timestamp
                if self.num_meshes == 1:
                    self.print(msg.format(self.simulation_time, cpu_time))
                else:
                    self.print(msg.format(self.outer_iteration, i+1, self.num_meshes,
                                          self.simulation_time, cpu_time))
                cpu_timestamp = perf_counter()

                # Plot to .pvd
                if op.solve_swe and plot_pvd:
                    z, zeta = self.adj_solutions[i].split()
                    proj_z.project(z)
                    proj_zeta.project(zeta)
                    self.adjoint_solution_file.write(proj_z, proj_zeta)
                if op.solve_tracer and plot_pvd:
                    proj_tracer.project(self.adj_solutions_tracer[i])
                    self.adjoint_tracer_file.write(proj_tracer)
            self.time_kernel.assign(1.0 if self.simulation_time >= self.op.start_time else 0.0)
        if update_forcings is not None:
            update_forcings(self.simulation_time - op.dt)
        self.print(80*'=')

    # --- Metric

    def recover_hessian_metrics(self, i, adjoint=False, **kwargs):  # TODO: USEME more
        op = self.op
        kwargs.setdefault('normalise', True)
        kwargs['op'] = op
        sol = self.get_solutions(op.adapt_field, adjoint=adjoint)[i]
        if op.adapt_field in ('tracer', 'sediment', 'bathymetry'):

            # Account for SUPG stabilisation in weighted Hessian metric
            if op.adapt_field in ('tracer', 'sediment') and op.stabilisation_tracer == 'supg':
                if self.approach == 'weighted_hessian':
                    eq_options = self.__getattribute__('{:s}_options'.format(op.adapt_field))
                    u = op.get_velocity(self.simulation_time)
                    sol = sol + eq_options[i].supg_stabilisation*dot(u, grad(sol))

            return [steady_metric(sol, mesh=self.meshes[i], **kwargs)]
        else:
            fields = {'bathymetry': self.bathymetry[i], 'inflow': self.inflow[i]}
            return [
                recover_hessian_metric(sol, adapt_field='velocity_x', fields=fields, **kwargs),
                recover_hessian_metric(sol, adapt_field='velocity_y', fields=fields, **kwargs),
                recover_hessian_metric(sol, adapt_field='elevation', fields=fields, **kwargs),
            ]

    def get_static_hessian_metric(self, adapt_field, i=0, adjoint=False, elementwise=False):
        """
        Compute an appropriate Hessian for the problem at hand. This is inherently
        problem-dependent, since the choice of field for adaptation is not universal.
        """
        hessian_kwargs = dict(normalise=False, enforce_constraints=False, op=self.op)
        if elementwise:
            sol = self.get_solutions(adapt_field, adjoint=adjoint)[i]
            hessian_kwargs['V'] = self.P0_ten[i]
            gradient_kwargs = dict(mesh=self.mesh, op=self.op)
            if adapt_field == 'shallow_water':
                u, eta = sol.split()
                fields = [u[0], u[1], eta]
                gradients = [recover_gradient(f, **gradient_kwargs) for f in fields]
                hessians = [steady_metric(H=grad(g), **hessian_kwargs) for g in gradients]
                return combine_metrics(*hessians, average='avg' in self.op.adapt_field)
            else:
                return steady_metric(H=grad(recover_gradient(sol, op=self.op)), **hessian_kwargs)
        else:
            hessians = self.recover_hessian_metrics(0, adjoint=adjoint, **hessian_kwargs)
            if self.op.adapt_field in ('tracer', 'sediment', 'bathymetry'):
                return hessians[0]
            else:
                return combine_metrics(*hessians, average='avg' in self.op.adapt_field)

    def get_recovery(self, i, **kwargs):
        """
        Create an :class:`L2Projector` object which can repeatedly project fields specified in
        :attr:`op.adapt_field`.
        """
        op = self.op
        if op.adapt_field in ('tracer', 'sediment', 'bathymetry'):
            fs = self.get_function_space(op.adapt_field)[i]
            return HessianMetricRecoverer(fs, op=op)
        elif op.approach == 'vorticity':  # TODO: Use recoverer stashed in callback
            return L2ProjectorVorticity(self.V[i], op=op)
        else:
            return ShallowWaterHessianRecoverer(
                self.V[i], op=op,
                constant_fields={'bathymetry': self.bathymetry[i]}, **kwargs,
            )

    # --- Run scripts

    def run(self, **kwargs):
        """
        Run simulation using mesh adaptation approach specified by `self.approach`.

        For metric-based approaches, a fixed point iteration loop is used.
        """
        run_scripts = {

            # Non-adaptive
            'fixed_mesh': self.solve_forward,

            # Metric-based using forward solution fields
            'hessian': self.run_hessian_based,
            'vorticity': self.run_hessian_based,  # TODO: Change name and update docs

            # Metric-based using forward *and* adjoint solution fields
            'dwp': self.run_dwp,

            # Metric-based goal-oriented using DWR
            'dwr': self.run_dwr,
            'dwr_adjoint': self.run_dwr,
            'dwr_avg': self.run_dwr,
            'dwr_int': self.run_dwr,
            'dwr_both': self.run_dwr,
            'isotropic_dwr': self.run_dwr,                 # TODO: Unsteady case
            'isotropic_dwr_adjoint': self.run_dwr,         # TODO: Unsteady case
            'isotropic_dwr_avg': self.run_dwr,             # TODO: Unsteady case
            'isotropic_dwr_int': self.run_dwr,             # TODO: Unsteady case
            'anisotropic_dwr': self.run_dwr,               # TODO: Unsteady case
            'anisotropic_dwr_adjoint': self.run_dwr,       # TODO: Unsteady case
            'anisotropic_dwr_avg': self.run_dwr,           # TODO: Unsteady case
            'anisotropic_dwr_int': self.run_dwr,           # TODO: Unsteady case

            # Metric-based goal-oriented *not* using DWR
            'weighted_hessian': self.run_no_dwr,
            'weighted_hessian_adjoint': self.run_no_dwr,   # TODO: Unsteady case
            'weighted_hessian_avg': self.run_no_dwr,       # TODO: Unsteady case
            'weighted_hessian_int': self.run_no_dwr,       # TODO: Unsteady case
            'weighted_gradient': self.run_no_dwr,          # TODO: Unsteady case
            'weighted_gradient_adjoint': self.run_no_dwr,  # TODO: Unsteady case
            'weighted_gradient_avg': self.run_no_dwr,      # TODO: Unsteady case
            'weighted_gradient_int': self.run_no_dwr,      # TODO: Unsteady case
        }
        if self.approach not in run_scripts:
            raise ValueError("Approach '{:s}' not recognised".format(self.approach))
        run_scripts[self.approach](**kwargs)

    def run_dwp(self, plot_pvd=None, **kwargs):
        r"""
        The "dual weighted primal" approach, first used (not under this name) in [1]. For shallow
        water tsunami propagation problems with a quantity of interest of the form

      ..math::
            J(u, \eta) = \int_{t_0}^{t_f} \int_R \eta \;\mathrm dx\;\mathrm dt,

        where :math:`eta` is free surface displacement and :math:`R\subset\Omega` is a spatial
        region of interest, it can be shown [1] that

      ..math::
            \int_R q(x, t=t_0) \cdot \hat q(x, t=t_0) \;\mathrm dx = \int_R q(x, t=t_f) \cdot \hat q(x, t=t_f) \;\mathrm dx

        under certain boundary condition assumptions. Here :math:`q=(u,\eta)` and :math:`\hat q`
        denotes the adjoint solution. Note that the choice of :math:`[t_0, t_f] \subseteq [0, T]`
        is arbitrary, so the above holds at all time levels.

        This motivates using error indicators of the form :math:`|q \cdot \hat q|`.

        Convergence criteria:
          * Convergence of quantity of interest (relative tolerance `op.qoi_rtol`);
          * Convergence of mesh element count (relative tolerance `op.element_rtol`);
          * Maximum number of iterations reached (`op.max_adapt`).

        [1] B. Davis & R. LeVeque, "Adjoint Methods for Guiding Adaptive Mesh Refinement in
            Tsunami Modelling", Pure and Applied Geophysics, 173, Springer International
            Publishing (2016), p.4055--4074, DOI 10.1007/s00024-016-1412-y.
        """
        op = self.op
        wq = Constant(1.0)  # Quadrature weight
        plot_pvd = plot_pvd or op.plot_pvd

        # Loop until we hit the maximum number of iterations, max_adapt
        assert op.min_adapt < op.max_adapt
        num_steps = int((op.end_time - op.start_time)/op.dt)+1
        for n in range(op.max_adapt):
            self.outer_iteration = n

            # Solve forward to get checkpoints
            self.solve_forward()

            # Check convergence
            if (self.qoi_converged or self.maximum_adaptations_met) and self.minimum_adaptations_met:
                break

            # Loop over mesh windows *in reverse*
            self.metrics = [Function(P1_ten, name="Metric") for P1_ten in self.P1_ten]
            adj_solutions_all_steps = []
            for i in reversed(range(self.num_meshes)):
                fwd_solutions_step = []
                adj_solutions_step = []

                # --- Solve forward on current window

                def export_func():
                    fwd_solutions_step.append(self.fwd_solutions[i].copy(deepcopy=True))

                self.simulation_time = i*op.dt*self.dt_per_mesh
                self.transfer_forward_solution(i)
                self.setup_solver_forward_step(i)
                self.solve_forward_step(i, export_func=export_func, plot_pvd=False, export_initial=True)

                # --- Solve adjoint on current window

                def export_func():
                    adj_solutions_step.append(self.adj_solutions[i].copy(deepcopy=True))

                self.transfer_adjoint_solution(i)
                self.setup_solver_adjoint_step(i)
                self.solve_adjoint_step(i, export_func=export_func, plot_pvd=plot_pvd, export_initial=True)

                # Assemble indicator
                n_fwd = len(fwd_solutions_step)
                n_adj = len(adj_solutions_step)
                if n_fwd != n_adj:
                    msg = "Mismatching number of indicators ({:d} vs {:d})"
                    raise ValueError(msg.format(n_fwd, n_adj))
                self.indicators[i]['dwp'] = Function(self.P1[i], name="DWP indicator")
                op.print_debug("DWP indicators on mesh {:2d}".format(i))

                # Account for time range on future meshes
                adj_projected = []
                adj_solutions_all_steps = adj_solutions_all_steps[-num_steps:]
                at_limit = len(adj_solutions_all_steps) == num_steps
                for adj in adj_solutions_all_steps:
                    adj_u, adj_eta = adj.split()
                    adj_proj = Function(self.V[i])
                    adj_proj_u, adj_proj_eta = adj_proj.split()
                    adj_proj_u.project(adj_u)
                    adj_proj_eta.project(adj_eta)
                    adj_projected.append(adj_proj)
                for adj in adj_solutions_step:
                    adj_solutions_all_steps.append(adj)
                for j, fwd in enumerate(fwd_solutions_step):
                    if op.timestepper == 'CrankNicolson':
                        w = 0.5 if j in (0, n_fwd-1) else 1.0  # Trapezium rule
                    else:
                        raise NotImplementedError  # TODO: Other integrators
                    wq.assign(w*op.dt*self.dt_per_mesh)

                    # Account for time range
                    qqstar = 0
                    if at_limit:
                        adj_projected = adj_projected[1:]
                    for adj_proj in adj_projected:
                        qqstar = max_value(abs(inner(fwd, adj)), qqstar)
                    for adj in adj_solutions_step[:j+1]:
                        qqstar = max_value(abs(inner(fwd, adj)), qqstar)
                    self.indicators[i]['dwp'] = interpolate(max_value(self.indicators[i]['dwp'], wq*qqstar), self.P1[i])
                adj_projected = []
                at_limit = False

                # Construct isotropic metric
                self.metrics[i].assign(isotropic_metric(self.indicators[i]['dwp'], normalise=False))

            # Normalise metrics
            self.space_time_normalise()

            # Adapt meshes
            self.adapt_meshes()

            # Check convergence
            if not self.minimum_adaptations_met:
                continue
            if self.elements_converged:
                break

    def run_dwr(self, **kwargs):
        """
        Main script for goal-oriented mesh adaptation routines.

        Both isotropic and anisotropic metrics are considered, as described in
        [Wallwork et al. 2021].

        Convergence criteria:
          * Convergence of quantity of interest (relative tolerance `op.qoi_rtol`);
          * Convergence of mesh element count (relative tolerance `op.element_rtol`);
          * Convergence of error estimator (relative tolerance `op.estimator_rtol`);
          * Maximum number of iterations reached (`op.max_adapt`).

        [Wallwork et al. 2021] J. G. Wallwork, N. Barral, D. A. Ham, M. D. Piggott, "Goal-Oriented
            Error Estimation and Mesh Adaptation for Tracer Transport Problems", submitted to
            Computer Aided Design.
        """
        op = self.op
        wq = Constant(1.0)  # Quadrature weight
        assert self.approach in ('dwr', 'anisotropic_dwr')
        if op.dt_per_export > 1:
            raise NotImplementedError  # TODO

        # Loop until we hit the maximum number of iterations, max_adapt
        assert op.min_adapt < op.max_adapt
        self.estimators['dwr'] = []
        for n in range(op.max_adapt):
            self.outer_iteration = n

            # Solve forward to get checkpoints
            self.solve_forward()

            # Check convergence
            if (self.qoi_converged or self.maximum_adaptations_met) and self.minimum_adaptations_met:
                break

            # Setup problem on enriched space
            same_mesh = True
            for mesh in self.meshes:
                if mesh != self.meshes[0]:
                    same_mesh = False
                    break
            if same_mesh:
                self.print("All meshes are identical so we use an identical hierarchy.")
                hierarchy = MeshHierarchy(self.meshes[0], 1)
                refined_meshes = [hierarchy[1] for mesh in self.meshes]
            else:
                self.print("Meshes differ so we create separate hierarchies.")
                hierarchy = [MeshHierarchy(mesh, 1) for mesh in self.meshes]
                refined_meshes = [h[1] for h in hierarchy]
            ep = type(self)(
                op,
                meshes=refined_meshes,
                nonlinear=self.nonlinear,
            )
            ep.outer_iteration = n
            enriched_space = ep.get_function_space(op.adapt_field)

            # Loop over mesh windows *in reverse*
            for i, P1 in enumerate(self.P1):
                self.indicators[i]['dwr'] = Function(P1, name="DWR indicator")
            self.metrics = [Function(P1_ten, name="Metric") for P1_ten in self.P1_ten]
            self.estimators['dwr'].append(0.0)
            for i in reversed(range(self.num_meshes)):
                fwd_solutions_step = []
                fwd_solutions_step_old = []
                adj_solutions_step = []
                enriched_adj_solutions_step = []
                tm = dmhooks.get_transfer_manager(self.plexes[i])

                # --- Setup forward solver for enriched problem

                ep.create_error_estimators_step(i)  # Passed to the timesteppers under the hood
                ep.setup_solver_forward_step(i)
                if self.nonlinear:
                    ep.solve_forward_step(i)
                    # TODO: Option to prolong forward solution
                ets = ep.get_timestepper(i, op.adapt_field)

                # --- Solve forward on current window

                self.simulation_time = i*op.dt*self.dt_per_mesh
                self.transfer_forward_solution(i)
                self.setup_solver_forward_step(i)
                ts = self.get_timestepper(i, op.adapt_field)

                def export_func():
                    fwd_solutions_step.append(ts.solution.copy(deepcopy=True))
                    fwd_solutions_step_old.append(ts.solution_old.copy(deepcopy=True))
                    # TODO: Also need store fields at each export (in general case)

                self.solve_forward_step(i, export_func=export_func, plot_pvd=False, export_initial=False)

                # --- Solve adjoint on current window

                def export_func():
                    adj = self.get_solutions(op.adapt_field, adjoint=True)[i].copy(deepcopy=True)
                    adj_solutions_step.append(adj)

                if self.nonlinear:
                    raise NotImplementedError  # TODO: update_forcings fwd sol in base adjoint solve

                self.transfer_adjoint_solution(i)
                self.setup_solver_adjoint_step(i)
                self.solve_adjoint_step(i, export_func=export_func, plot_pvd=False, export_initial=True)

                # --- Solve adjoint on current window in enriched space

                def export_func():
                    adj = ep.get_solutions(op.adapt_field, adjoint=True)[i].copy(deepcopy=True)
                    enriched_adj_solutions_step.append(adj)

                if self.nonlinear:
                    raise NotImplementedError  # TODO: update_forcings fwd sol in enriched adjoint solve

                ep.simulation_time = (i+1)*op.dt*self.dt_per_mesh  # TODO: Shouldn't be needed
                ep.transfer_adjoint_solution(i)
                ep.setup_solver_adjoint_step(i)
                ep.solve_adjoint_step(i, export_func=export_func, plot_pvd=False, export_initial=True)

                # --- Assemble indicators and metrics

                # Reverse adjoint solution arrays and take pairwise averages
                adj_solutions_step = list(reversed(adj_solutions_step))
                enriched_adj_solutions_step = list(reversed(enriched_adj_solutions_step))
                for j in range(len(adj_solutions_step)):
                    adj_solutions_step[j] *= 0.5
                    enriched_adj_solutions_step[j] *= 0.5
                for j in range(len(adj_solutions_step)-1):
                    for adj1, adj2 in zip(adj_solutions_step[j].split(), adj_solutions_step[j+1].split()):
                        adj1 += adj2
                    for adj1, adj2 in zip(enriched_adj_solutions_step[j].split(), enriched_adj_solutions_step[j+1].split()):
                        adj1 += adj2
                adj_solutions_step = adj_solutions_step[:-1]
                enriched_adj_solutions_step = enriched_adj_solutions_step[:-1]

                # Checks
                n_fwd = len(fwd_solutions_step)
                n_adj = len(adj_solutions_step)
                if n_fwd != n_adj:
                    msg = "Mismatching number of indicators ({:d} vs {:d})"
                    raise ValueError(msg.format(n_fwd, n_adj))
                op.print_debug("GO: Computing DWR indicators on mesh {:2d}".format(i))

                # Various work fields
                indicator_enriched = Function(ep.P0[i])
                indicator_enriched_cts = Function(ep.P1[i])
                tmp = Function(ep.P1[i])
                fwd_proj = Function(enriched_space[i])
                fwd_old_proj = Function(enriched_space[i])
                adj_error = Function(enriched_space[i])

                # Setup error estimator
                bcs = self.get_boundary_conditions(i)
                ets.setup_error_estimator(fwd_proj, fwd_old_proj, adj_error, bcs)

                # Loop over exported timesteps
                for j in range(len(fwd_solutions_step)):
                    if op.timestepper == 'CrankNicolson':
                        w = 0.5 if j in (0, n_fwd-1) else 1.0  # Trapezium rule
                    else:
                        raise NotImplementedError  # TODO: Other integrators
                    wq.assign(w*op.dt*op.dt_per_export)

                    # Prolong forward solution at current and previous timestep
                    tm.prolong(fwd_solutions_step[j], fwd_proj)
                    tm.prolong(fwd_solutions_step_old[j], fwd_old_proj)

                    # Approximate adjoint error in enriched space
                    tm.prolong(adj_solutions_step[j], adj_error)
                    adj_error *= -1
                    adj_error += enriched_adj_solutions_step[j]

                    # Compute dual weighted residual
                    indicator_enriched.interpolate(abs(ets.error_estimator.weighted_residual()))

                    # Time-integrate
                    tmp.project(indicator_enriched)
                    indicator_enriched_cts += wq*tmp

                # Inject into the base space and construct an isotropic metric
                tm.inject(indicator_enriched_cts, self.indicators[i]['dwr'])
                self.indicators[i]['dwr'].interpolate(abs(self.indicators[i]['dwr']))  # Ensure +ve
                self.estimators['dwr'][-1] += self.indicators[i]['dwr'].vector().gather().sum()
                if self.approach == 'dwr':
                    self.metrics[i].assign(isotropic_metric(self.indicators[i]['dwr'], normalise=False))
                else:
                    raise NotImplementedError  # TODO: anisotropic_dwr

            del adj_error
            del indicator_enriched
            del ep
            del refined_meshes
            del hierarchy

            # Check convergence of error estimator
            if self.estimator_converged:
                break

            # Normalise metrics
            self.space_time_normalise()

            # Adapt meshes
            self.adapt_meshes()

            # Check convergence
            if not self.minimum_adaptations_met:
                continue
            if self.elements_converged:
                break

    def run_no_dwr(self, **kwargs):
        """
        Main script for goal-oriented mesh adaptation routines which do not use the dual-weighted
        residual.

        'Weighted Hessian' and 'weighted gradient' metrics are considered, as described in
        [Wallwork et al. 2021].

        Convergence criteria:
          * Convergence of quantity of interest (relative tolerance `op.qoi_rtol`);
          * Convergence of mesh element count (relative tolerance `op.element_rtol`);
          * Maximum number of iterations reached (`op.max_adapt`).

        [Wallwork et al. 2021] J. G. Wallwork, N. Barral, D. A. Ham, M. D. Piggott, "Goal-Oriented
            Error Estimation and Mesh Adaptation for Tracer Transport Problems", submitted to
            Computer Aided Design.
        """
        if self.approach == 'weighted_hessian':
            self._run_weighted_hessian()
        else:
            raise NotImplementedError  # TODO

    def _run_weighted_hessian(self, **kwargs):
        op = self.op
        N = self.export_per_mesh
        assert self.approach == 'weighted_hessian'
        w = op.dt*op.dt_per_export
        if op.hessian_time_combination == 'integrate':
            w *= N-1

        # Process parameters
        if op.adapt_field not in ('tracer', 'sediment', 'bathymetry'):
            if op.adapt_field not in ('all_avg', 'all_int'):
                op.adapt_field = 'all_{:s}'.format('int' if 'int' in op.adapt_field else 'avg')
        if op.adapt_field in ('all_avg', 'all_int'):
            c = op.adapt_field[-3:]
            op.adapt_field = "velocity_x__{:s}__velocity_y__{:s}__elevation".format(c, c)
        adapt_fields = ('__int__'.join(op.adapt_field.split('__avg__'))).split('__int__')
        if op.dt_per_export > 1 or op.hessian_timestep_lag > 1:
            raise NotImplementedError  # TODO

        # Loop until we hit the maximum number of iterations, max_adapt
        assert op.min_adapt < op.max_adapt
        hessian_kwargs = dict(normalise=False, enforce_constraints=False)
        for n in range(op.max_adapt):
            self.outer_iteration = n
            export_func_wrapper = None

            # Arrays to hold Hessians for each field on each window
            self._H_windows = [[[
                self.maximum_metric(i) for j in range(N)]
                for i in range(self.num_meshes)]
                for f in adapt_fields
            ]

            # Solve forward to get checkpoints
            for i in range(self.num_meshes):
                self.create_error_estimators_step(i)  # Passed to the timesteppers under the hood
                self.transfer_forward_solution(i)
                self.setup_solver_forward_step(i)
                self.solve_forward_step(i)

            # Check convergence
            if (self.qoi_converged or self.maximum_adaptations_met) and self.minimum_adaptations_met:
                break

            # --- Loop over mesh windows *in reverse*

            for i, P1 in enumerate(self.P1):
                self.indicators[i]['dwr'] = Function(P1, name="DWR indicator")
            self.metrics = [Function(P1_ten, name="Metric") for P1_ten in self.P1_ten]
            for i in reversed(range(self.num_meshes)):
                strong_residuals_step = []
                adj_solutions = self.get_solutions(op.adapt_field, adjoint=True)
                update_forcings = op.get_update_forcings(self, i, adjoint=False)
                export_func = op.get_export_func(self, i)

                # --- Solve forward on current window

                self.simulation_time = i*op.dt*self.dt_per_mesh
                self.transfer_forward_solution(i)
                self.setup_solver_forward_step(i)

                # Setup Hessian recovery
                if op.adapt_field == 'tracer' and op.stabilisation_tracer == 'SUPG':

                    def hessian(sol, adapt_field):
                        """
                        Cannot repeatedly project because we are not projecting a Function.
                        """
                        assert adapt_field == 'tracer'
                        return self.recover_hessian_metrics(i, adjoint=True, **hessian_kwargs)[0]

                else:
                    recoverer = self.get_recovery(i, **hessian_kwargs)

                    def hessian(sol, adapt_field):
                        fields = {'adapt_field': adapt_field, 'fields': self.fields[i]}
                        return recoverer.construct_metric(sol, **fields, **hessian_kwargs)

                def export_func_wrapper():
                    export_func()
                    strong_residuals_step.append(self.get_strong_residual(i))

                # Solve step for current mesh iteration
                solve_kwargs = {
                    'export_func': export_func_wrapper,
                    'update_forcings': update_forcings,
                    'plot_pvd': False,
                    'export_initial': False,
                }
                self.solve_forward_step(i, **solve_kwargs)
                if len(strong_residuals_step) != N-1:
                    msg = "Mismatching number of exports ({:d} vs {:d})"
                    raise ValueError(msg.format(len(strong_residuals_step), N-1))
                assert len(strong_residuals_step[0]) == len(adapt_fields)

                # --- Solve adjoint on current window

                self.transfer_adjoint_solution(i)
                self.setup_solver_adjoint_step(i)
                self.counter = 0

                def export_func():
                    """
                    Extract Hessians at each export time.
                    """
                    if self.counter < N:
                        for f, field in enumerate(adapt_fields):
                            self._H_windows[f][i][self.counter] = hessian(adj_solutions[i], field)
                    self.counter += 1

                # Solve step for current mesh iteration
                solve_kwargs = {
                    'export_func': export_func,
                    'update_forcings': None,
                    'plot_pvd': op.plot_pvd,
                    'export_initial': True,
                }
                if self.nonlinear:
                    raise NotImplementedError  # TODO: update_forcings fwd sol adjoint solve
                self.solve_adjoint_step(i, **solve_kwargs)

                # Reverse order of Hessians and take pairwise averages
                for f in range(len(adapt_fields)):
                    self._H_windows[f][i] = list(reversed(self._H_windows[f][i]))
                    for j in range(N-1):
                        self._H_windows[f][i][j] = metric_average(*self._H_windows[f][i][j:j+2])
                    self._H_windows[f][i][-1] = None

                # --- Assemble indicators and metrics

                # Weight Hessians
                for j in range(N-1):
                    for f in range(len(adapt_fields)):
                        self._H_windows[f][i][j].interpolate(
                            abs(strong_residuals_step[j][f])*self._H_windows[f][i][j]
                        )

                # Combine metrics over exports for each field
                kwargs = {
                    'average': op.hessian_time_combination == 'integrate',
                    'weights': np.ones(N-1),
                }
                for f in range(len(adapt_fields)):
                    for j in range(N-2):
                        self._H_windows[f][i][j] *= w
                    if op.hessian_time_combination == 'integrate':
                        if op.timestepper == 'CrankNicolson':
                            self._H_windows[f][i][0] *= 0.5
                            self._H_windows[f][i][-2] *= 0.5
                        else:
                            raise NotImplementedError  # TODO: Other timesteppers
                    self._H_windows[f][i] = combine_metrics(*self._H_windows[f][i][:-1], **kwargs)

                # Delete objects to free memory
                self.free_solver_forward_step(i)
                self.free_solver_adjoint_step(i)

            # Normalise metrics
            self.plot_metrics(normalised=False, hessians=True)
            for H_window in self._H_windows:
                space_time_normalise(H_window, op=op)

            # Combine metrics
            self.combine_over_windows(adapt_fields)
            self.plot_metrics(normalised=True)
            self.log_complexities()

            # Adapt meshes
            self.adapt_meshes()

            # Check convergence
            if not self.minimum_adaptations_met:
                continue
            if self.elements_converged:
                break<|MERGE_RESOLUTION|>--- conflicted
+++ resolved
@@ -50,12 +50,8 @@
             'use_wetting_and_drying': op.wetting_and_drying,
             'wetting_and_drying_alpha': op.wetting_and_drying_alpha,
             'norm_smoother': op.norm_smoother,
-<<<<<<< HEAD
             'sipg_factor': Constant(1.0),
             'lax_friedrichs_velocity_scaling_factor': op.lax_friedrichs_velocity_scaling_factor,
-=======
-            'sipg_parameter': Constant(10.0),
->>>>>>> 2e993f9f
         }
         for i, swo in enumerate(self.shallow_water_options):
             swo.update(static_options)
@@ -85,12 +81,8 @@
         static_options = {
             'use_lax_friedrichs_tracer': op.stabilisation_tracer == 'lax_friedrichs',
             'use_limiter_for_tracers': op.use_limiter_for_tracers and op.tracer_family == 'dg',
-<<<<<<< HEAD
             'use_supg_tracer': op.stabilisation_tracer == 'supg',
             'sipg_factor_tracer': Constant(1.0),
-=======
-            'sipg_parameter': Constant(10.0),
->>>>>>> 2e993f9f
             'use_tracer_conservative_form': op.use_tracer_conservative_form,
             'horizontal_velocity_scale': op.characteristic_speed,
             'horizontal_diffusivity_scale': op.characteristic_diffusion,
@@ -407,152 +399,6 @@
         self.depth[i] = None
         self.inflow[i] = None
 
-<<<<<<< HEAD
-=======
-    # --- Stabilisation
-
-    def set_stabilisation_step(self, i):
-        """
-        Set stabilisation mode and corresponding parameter on the ith mesh.
-        """
-        dim = self.meshes[i].topological_dimension()
-        if self.op.use_automatic_sipg_parameter:
-            if dim == 2:
-                self.minimum_angles[i] = get_minimum_angles_2d(self.meshes[i])
-            else:
-                self.warning("WARNING: Cannot compute minimum angle in {:d}D.".format(dim))
-        if self.op.solve_swe:
-            self._set_shallow_water_stabilisation_step(i)
-        if self.op.solve_tracer:
-            self._set_tracer_stabilisation_step(i, sediment=False)
-        if self.op.solve_sediment:
-            self._set_tracer_stabilisation_step(i, sediment=True)
-
-    def _set_shallow_water_stabilisation_step(self, i):
-        op = self.op
-
-        # Symmetric Interior Penalty Galerkin (SIPG) method
-        if op.family != 'cg-cg':
-            sipg = Constant(10.0)
-            if hasattr(op, 'sipg_parameter'):
-                sipg = op.sipg_parameter
-            if self.shallow_water_options[i].use_automatic_sipg_parameter:
-                if op.use_maximal_sipg:
-                    cot_theta = 1.0/tan(self.minimum_angles[i].vector().gather().min())
-                else:
-                    cot_theta = 1.0/tan(self.minimum_angles[i])
-
-                # Penalty parameter for shallow water
-                nu = self.fields[i].horizontal_viscosity
-                if nu is not None:
-                    p = self.V[i].sub(0).ufl_element().degree()
-                    ratio = get_sipg_ratio(nu)
-                    alpha = Constant(5.0*p*(p+1) if p != 0 else 1.5)
-                    if op.use_maximal_sipg:
-                        sipg = Constant(alpha*ratio.vector().gather().max()*cot_theta)
-                    else:
-                        alpha = alpha*ratio*cot_theta
-                        sipg = interpolate(alpha, self.P0[i])
-
-            # Set parameter and print to screen
-            self.shallow_water_options[i].sipg_parameter = sipg
-            if sipg is None:
-                raise ValueError
-            elif isinstance(sipg, Constant):
-                msg = "SETUP: constant shallow water SIPG parameter on mesh {:d}: {:.4e}"
-                op.print_debug(msg.format(i, sipg.dat.data[0]))
-            else:
-                msg = "SETUP: variable shallow water SIPG parameter on mesh {:d}: min {:.4e} max {:.4e}"
-                with sipg.dat.vec_ro as v:
-                    op.print_debug(msg.format(i, v.min()[1], v.max()[1]))
-
-        # Stabilisation
-        stabilisation = None if self.stabilisation is None else self.stabilisation.lower()
-        if stabilisation is None:
-            return
-        elif stabilisation == 'lax_friedrichs':
-            assert op.family != 'cg-cg'
-            assert hasattr(op, 'lax_friedrichs_velocity_scaling_factor')
-            self.shallow_water_options[i]['lax_friedrichs_velocity_scaling_factor'] = op.lax_friedrichs_velocity_scaling_factor
-        else:
-            msg = "Stabilisation method {:s} not recognised for {:s}"
-            raise ValueError(msg.format(stabilisation, self.__class__.__name__))
-
-    def _set_tracer_stabilisation_step(self, i, sediment=False):
-        op = self.op
-        eq_options = self.sediment_options if sediment else self.tracer_options
-        stabilisation = self.stabilisation_sediment if sediment else self.stabilisation_tracer
-        stabilisation = None if stabilisation is None else stabilisation.lower()
-
-        # Symmetric Interior Penalty Galerkin (SIPG) method
-        family = op.sediment_family if sediment else op.tracer_family
-        if family == 'dg':
-            sipg = Constant(10.0)
-            if hasattr(op, 'sipg_parameter_tracer'):
-                sipg = op.sipg_parameter_tracer
-            if hasattr(op, 'sipg_parameter_sediment'):
-                sipg = op.sipg_parameter_sediment
-            if eq_options[i].use_automatic_sipg_parameter:
-                if op.use_maximal_sipg:
-                    cot_theta = 1.0/tan(self.minimum_angles[i].vector().gather().min())
-                else:
-                    cot_theta = 1.0/tan(self.minimum_angles[i])
-
-                # Penalty parameter for tracers
-                nu = self.fields[i].horizontal_diffusivity
-                if nu is not None:
-                    p = self.Q[i].ufl_element().degree()
-                    alpha = Constant(5.0*p*(p+1) if p != 0 else 1.5)
-                    ratio = get_sipg_ratio(nu)
-                    if op.use_maximal_sipg:
-                        sipg = Constant(alpha*ratio.vector().gather().max()*cot_theta)
-                    else:
-                        alpha = alpha*ratio*cot_theta
-                        sipg = interpolate(alpha, self.P0[i])
-
-            # Set parameter and print to screen
-            eq_options[i].sipg_parameter = sipg
-            model = 'sediment' if sediment else 'tracer'
-            if sipg is None:
-                raise ValueError
-            elif isinstance(sipg, Constant):
-                msg = "SETUP: constant {:s} SIPG parameter on mesh {:d}: {:.4e}"
-                op.print_debug(msg.format(model, i, sipg.dat.data[0]))
-            else:
-                msg = "SETUP: variable {:s} SIPG parameter on mesh {:d}: min {:.4e} max {:.4e}"
-                with sipg.dat.vec_ro as v:
-                    op.print_debug(msg.format(model, i, v.min()[1], v.max()[1]))
-
-        # Stabilisation
-        eq_options[i].lax_friedrichs_tracer_scaling_factor = None
-        eq_options[i].su_stabilisation = None
-        eq_options[i].supg_stabilisation = None
-        if stabilisation is None:
-            return
-        elif stabilisation == 'lax_friedrichs':
-            assert hasattr(op, 'lax_friedrichs_tracer_scaling_factor')
-            assert family == 'dg'
-            eq_options[i]['lax_friedrichs_tracer_scaling_factor'] = op.lax_friedrichs_tracer_scaling_factor
-        elif stabilisation in ('su', 'supg'):
-            assert family == 'cg'
-            assert op.characteristic_speed is not None
-            cell_size_measure = anisotropic_cell_size if op.anisotropic_stabilisation else CellSize
-            h = cell_size_measure(self.meshes[i])
-            U = op.characteristic_speed
-            D = op.characteristic_diffusion
-            tau = 0.5*h/U
-            if D is not None:
-                Pe = 0.5*h*U/D
-                tau *= min_value(1, Pe/3)
-            if stabilisation == 'su':
-                eq_options[i].su_stabilisation = tau
-            else:
-                eq_options[i].supg_stabilisation = tau
-        else:
-            msg = "Stabilisation method {:s} not recognised for {:s}"
-            raise ValueError(msg.format(stabilisation, self.__class__.__name__))
-
->>>>>>> 2e993f9f
     # --- Solution initialisation and transfer
 
     def set_initial_condition(self, **kwargs):
