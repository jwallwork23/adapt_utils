from __future__ import absolute_import

from thetis import *
from thetis.limiter import VertexBasedP1DGLimiter

import numpy as np
import os
from time import perf_counter

<<<<<<< HEAD
from ..adapt.adaptation import pragmatic_adapt
from ..adapt.metric import *
=======
from adapt_utils.adapt.adaptation import pragmatic_adapt
from adapt_utils.adapt.metric import *
from .swe.equation import ShallowWaterEquations, ShallowWaterMomentumEquation
from .swe.adjoint import AdjointShallowWaterEquations
from .swe.error_estimation import ShallowWaterGOErrorEstimator
from .swe.utils import *
from .tracer.equation import TracerEquation2D, ConservativeTracerEquation2D
from .tracer.adjoint import AdjointTracerEquation2D, AdjointConservativeTracerEquation2D
from .tracer.error_estimation import TracerGOErrorEstimator
>>>>>>> 029343e4
from .base import AdaptiveProblemBase
from .callback import *
from .swe.utils import *


__all__ = ["AdaptiveProblem"]


# TODO:
#  * Mesh movement ALE formulation
#  * CG tracers (plus SU and SUPG stabilisation)
#  * Multiple tracers
#  * Checkpointing to disk
#  * Allow mesh dependent Lax-Friedrichs parameter(s)

class AdaptiveProblem(AdaptiveProblemBase):
    """
    A class describing 2D models which may involve coupling of any of:

        * shallow water equations (hydrodynamics);
        * tracer transport;
        * sediment transport;
        * Exner equation.

    Mesh adaptation is supported both using the metric-based approach of Pragmatic, as well as
    mesh movement methods. Mesh movement can either be driven by a prescribed velocity or by a
    monitor function.

    In addition to enabling the solution of these equations, the class provides means to solve
    the associated continuous form adjoint equations, evaluate goal-oriented error estimators and
    indicators, as well as various other utilities.
    """
    def __init__(self, op, nonlinear=True, **kwargs):
        self.shallow_water_options = [AttrDict() for i in range(op.num_meshes)]
        static_options = {
            'use_nonlinear_equations': nonlinear,
            'element_family': op.family,
            'polynomial_degree': op.degree,
            'use_grad_div_viscosity_term': op.grad_div_viscosity,
            'use_grad_depth_viscosity_term': op.grad_depth_viscosity,
            'use_automatic_sipg_parameter': op.use_automatic_sipg_parameter,
            'use_lax_friedrichs_velocity': op.stabilisation == 'lax_friedrichs',
            'use_wetting_and_drying': op.wetting_and_drying,
            'wetting_and_drying_alpha': op.wetting_and_drying_alpha,
            # 'check_volume_conservation_2d': True,  # TODO
            'norm_smoother': op.norm_smoother,
            'sipg_parameter': None,
            'mesh_velocity': None,
            'tidal_turbine_farms': {},  # NOTE: This is only modified in AdaptiveTurbineProblem
        }
        for i, swo in enumerate(self.shallow_water_options):
            swo.update(static_options)
            if hasattr(op, 'sipg_parameter') and op.sipg_parameter is not None:
                swo['sipg_parameter'] = op.sipg_parameter
        if not nonlinear:
            for model in op.solver_parameters:
                op.solver_parameters[model]['snes_type'] = 'ksponly'
                op.adjoint_solver_parameters[model]['snes_type'] = 'ksponly'
        self.tracer_options = [AttrDict() for i in range(op.num_meshes)]
        self.sediment_options = [AttrDict() for i in range(op.num_meshes)]
        self.exner_options = [AttrDict() for i in range(op.num_meshes)]
        static_options = {
            'use_automatic_sipg_parameter': op.use_automatic_sipg_parameter,
            # 'check_tracer_conservation': True,  # TODO
            'use_lax_friedrichs_tracer': op.stabilisation == 'lax_friedrichs',
            'use_limiter_for_tracers': op.use_limiter_for_tracers and op.tracer_family == 'dg',
            'sipg_parameter': None,
            'use_tracer_conservative_form': op.use_tracer_conservative_form,
        }
        if op.use_tracer_conservative_form and op.approach == 'lagrangian':
            raise NotImplementedError  # TODO
        self.tracer_limiters = [None for i in range(op.num_meshes)]
        for i, to in enumerate(self.tracer_options):
            to.update(static_options)
            if hasattr(op, 'sipg_parameter_tracer') and op.sipg_parameter_tracer is not None:
                swo['sipg_parameter_tracer'] = op.sipg_parameter_tracer
        for i, to in enumerate(self.sediment_options):
            to.update(static_options)
            if hasattr(op, 'sipg_parameter_sediment') and op.sipg_parameter_sediment is not None:
                swo['sipg_parameter_sediment'] = op.sipg_parameter_sediment
        super(AdaptiveProblem, self).__init__(op, nonlinear=nonlinear, **kwargs)

    def create_outfiles(self):
        if self.op.solve_swe:
            self.solution_file = File(os.path.join(self.di, 'solution.pvd'))
            self.adjoint_solution_file = File(os.path.join(self.di, 'adjoint_solution.pvd'))
        if self.op.solve_tracer:
            self.tracer_file = File(os.path.join(self.di, 'tracer.pvd'))
            self.adjoint_tracer_file = File(os.path.join(self.di, 'adjoint_tracer.pvd'))
        if self.op.solve_sediment:
            self.sediment_file = File(os.path.join(self.di, 'sediment.pvd'))
        if self.op.plot_bathymetry or self.op.solve_exner:
            self.exner_file = File(os.path.join(self.di, 'modified_bathymetry.pvd'))

    def set_finite_elements(self):
        """
        There are three options for the shallow water mixed finite element pair:
          * Taylor-Hood (continuous Galerkin)   P2-P1      'cg-cg';
          * equal order discontinuous Galerkin  PpDG-PpDG  'dg-dg';
          * mixed continuous-discontinuous      P1DG-P2    'dg-cg'.

        There are two options for the tracer finite element:
          * Continuous Galerkin     Pp    'cg';
          * Discontinuous Galerkin  PpDG  'dg'.

        For the sediment and Exner models, you are required to use DG and CG,
        respectively.
        """
        p = self.op.degree
        family = self.op.family
        if family == 'cg-cg':
            assert p == 1
            u_element = VectorElement("Lagrange", triangle, p+1)
            eta_element = FiniteElement("Lagrange", triangle, p, variant='equispaced')
        elif family == 'dg-dg':
            u_element = VectorElement("DG", triangle, p)
            eta_element = FiniteElement("DG", triangle, p, variant='equispaced')
        elif family == 'dg-cg':
            assert p == 1
            u_element = VectorElement("DG", triangle, p)
            eta_element = FiniteElement("Lagrange", triangle, p+1, variant='equispaced')
        else:
            raise NotImplementedError("Cannot build order {:d} {:s} element".format(p, family))
        self.finite_element = u_element*eta_element

        if self.op.solve_tracer:
            p = self.op.degree_tracer
            family = self.op.tracer_family
            if family == 'cg':
                self.finite_element_tracer = FiniteElement("Lagrange", triangle, p)
            elif family == 'dg':
                self.finite_element_tracer = FiniteElement("DG", triangle, p)
            else:
                raise NotImplementedError("Cannot build order {:d} {:s} element".format(p, family))

        if self.op.solve_sediment:
            p = self.op.degree_sediment
            family = self.op.sediment_family
            if family == 'dg':
                self.finite_element_sediment = FiniteElement("DG", triangle, p)
            else:
                raise NotImplementedError("Cannot build order {:d} {:s} element".format(p, family))

        if self.op.solve_exner:
            p = self.op.degree_bathymetry
            family = self.op.bathymetry_family
            if family == 'cg':
                self.finite_element_bathymetry = FiniteElement("CG", triangle, p)
            else:
                raise NotImplementedError("Cannot build order {:d} {:s} element".format(p, family))

    def create_function_spaces(self):
        """
        Build finite element spaces `V` and `Q`, for the prognostic solutions of the shallow water
        and tracer models, along with various other useful spaces.
        """
        self.P0 = [FunctionSpace(mesh, "DG", 0) for mesh in self.meshes]
        self.P1 = [FunctionSpace(mesh, "CG", 1) for mesh in self.meshes]
        self.P1_vec = [VectorFunctionSpace(mesh, "CG", 1) for mesh in self.meshes]
        self.P1_ten = [TensorFunctionSpace(mesh, "CG", 1) for mesh in self.meshes]
        self.P1DG = [FunctionSpace(mesh, "DG", 1) for mesh in self.meshes]
        self.P1DG_vec = [VectorFunctionSpace(mesh, "DG", 1) for mesh in self.meshes]

        # Shallow water space
        self.V = [FunctionSpace(mesh, self.finite_element) for mesh in self.meshes]

        # Tracer space(s)
        if self.op.solve_tracer:
            self.Q = [FunctionSpace(mesh, self.finite_element_tracer) for mesh in self.meshes]
        if self.op.solve_sediment:
            self.Q = [FunctionSpace(mesh, self.finite_element_sediment) for mesh in self.meshes]

        # Bathymetry space
        if self.op.solve_exner:
            self.W = [FunctionSpace(mesh, self.finite_element_bathymetry) for mesh in self.meshes]

    def create_intermediary_spaces(self):
        super(AdaptiveProblem, self).create_intermediary_spaces()
        if self.op.approach != 'monge_ampere':
            return
        mesh_copies = self.intermediary_meshes
        if self.op.solve_tracer:
            spaces = [FunctionSpace(mesh, self.finite_element_tracer) for mesh in mesh_copies]
            self.intermediary_solutions_tracer = [Function(space) for space in spaces]
        if self.op.solve_sediment:
            spaces = [FunctionSpace(mesh, self.finite_element_sediment) for mesh in mesh_copies]
            self.intermediary_solutions_sediment = [Function(space) for space in spaces]
        if self.op.solve_exner:
            spaces = [FunctionSpace(mesh, self.finite_element_bathymetry) for mesh in mesh_copies]
            self.intermediary_solutions_bathymetry = [Function(space) for space in spaces]
        if hasattr(self.op, 'sediment_model'):
            space_uv_cg = [FunctionSpace(mesh, self.op.sediment_model.uv_cg.function_space().ufl_element()) for mesh in mesh_copies]
            self.intermediary_solutions_uv_cg = [Function(space) for space in space_uv_cg]
            spaces = [FunctionSpace(mesh, self.finite_element_bathymetry) for mesh in mesh_copies]
            self.intermediary_solutions_old_bathymetry = [Function(space) for space in spaces]
            self.intermediary_solutions_TOB = [Function(space) for space in spaces]
            self.intermediary_solutions_depth = [Function(space) for space in spaces]

            if self.op.suspended:
                if self.op.convective_vel_flag:
                    self.intermediary_corr_vel_factor = [Function(space) for space in spaces]
                space_dg = [FunctionSpace(mesh, self.op.sediment_model.coeff.function_space().ufl_element()) for mesh in mesh_copies]
                self.intermediary_coeff = [Function(space) for space in space_dg]
                self.intermediary_ceq = [Function(space) for space in space_dg]
                self.intermediary_equiltracer = [Function(space) for space in space_dg]
                self.intermediary_ero = [Function(space) for space in space_dg]
                self.intermediary_ero_term = [Function(space) for space in space_dg]
                self.intermediary_depo_term = [Function(space) for space in space_dg]

    def create_solutions(self):
        """
        Set up `Function`s in the prognostic spaces to hold forward and adjoint solutions.
        """
        self.fwd_solutions = [None for mesh in self.meshes]
        self.adj_solutions = [None for mesh in self.meshes]
        self.fwd_solutions_tracer = [None for mesh in self.meshes]
        self.fwd_solutions_sediment = [None for mesh in self.meshes]
        self.fwd_solutions_bathymetry = [None for mesh in self.meshes]
        self.adj_solutions_tracer = [None for mesh in self.meshes]
        for i, V in enumerate(self.V):
            self.fwd_solutions[i] = Function(V, name='Forward solution')
            u, eta = self.fwd_solutions[i].split()
            u.rename("Fluid velocity")
            eta.rename("Elevation")
            self.adj_solutions[i] = Function(V, name='Adjoint solution')
            z, zeta = self.adj_solutions[i].split()
            z.rename("Adjoint fluid velocity")
            zeta.rename("Adjoint elevation")
        if self.op.solve_tracer:
            self.fwd_solutions_tracer = [Function(Q, name="Forward tracer solution") for Q in self.Q]
            self.adj_solutions_tracer = [Function(Q, name="Adjoint tracer solution") for Q in self.Q]
        if self.op.solve_sediment:
            self.fwd_solutions_sediment = [Function(Q, name="Forward sediment solution") for Q in self.Q]
            # self.adj_solutions_sediment = [Function(Q, name="Adjoint sediment solution") for Q in self.Q]
        if self.op.solve_exner:
            self.fwd_solutions_bathymetry = [Function(W, name="Forward bathymetry solution") for W in self.W]
            # self.adj_solutions_bathymetry = [Function(W, name="Adjoint bathymetry solution") for W in self.W]

    def set_fields(self, init=False):
        """
        Set various fields *on each mesh*, including:

            * viscosity;
            * diffusivity;
            * the Coriolis parameter;
            * drag coefficients;
            * bed roughness.

        The bathymetry is defined via a modified version of the `DepthExpression` found Thetis.
        """

        # Bathymetry
        if self.op.solve_exner:
            if init:
                for i, bathymetry in enumerate(self.fwd_solutions_bathymetry):
                    bathymetry.project(self.op.set_bathymetry(self.P1[i]))
                    self.op.create_sediment_model(self.P1[i].mesh(), bathymetry)
                self.depth = [None for bathymetry in self.fwd_solutions_bathymetry]
            for i, bathymetry in enumerate(self.fwd_solutions_bathymetry):
                self.depth[i] = DepthExpression(
                    bathymetry,
                    use_nonlinear_equations=self.shallow_water_options[i].use_nonlinear_equations,
                    use_wetting_and_drying=self.shallow_water_options[i].use_wetting_and_drying,
                    wetting_and_drying_alpha=self.shallow_water_options[i].wetting_and_drying_alpha,
                )
        elif self.op.solve_sediment:
            self.bathymetry = [self.op.set_bathymetry(P1) for P1 in self.P1]
            for i, bathymetry in enumerate(self.bathymetry):
                if init:
                    self.op.create_sediment_model(self.P1[i].mesh(), bathymetry)
                    self.depth = [None for bathymetry in self.bathymetry]
            for i, bathymetry in enumerate(self.bathymetry):
                self.depth[i] = DepthExpression(
                    bathymetry,
                    use_nonlinear_equations=self.shallow_water_options[i].use_nonlinear_equations,
                    use_wetting_and_drying=self.shallow_water_options[i].use_wetting_and_drying,
                    wetting_and_drying_alpha=self.shallow_water_options[i].wetting_and_drying_alpha,
                )
        else:
            self.bathymetry = [self.op.set_bathymetry(P1) for P1 in self.P1]
            self.depth = [None for bathymetry in self.bathymetry]
            for i, bathymetry in enumerate(self.bathymetry):
                self.depth[i] = DepthExpression(
                    bathymetry,
                    use_nonlinear_equations=self.shallow_water_options[i].use_nonlinear_equations,
                    use_wetting_and_drying=self.shallow_water_options[i].use_wetting_and_drying,
                    wetting_and_drying_alpha=self.shallow_water_options[i].wetting_and_drying_alpha,
                )

        self.fields = [AttrDict() for P1 in self.P1]
        for i, P1 in enumerate(self.P1):
            self.fields[i].update({
                'horizontal_viscosity': self.op.set_viscosity(P1),
                'horizontal_diffusivity': self.op.set_diffusivity(P1),
                'coriolis_frequency': self.op.set_coriolis(P1),
                'nikuradse_bed_roughness': self.op.ksp,
                'quadratic_drag_coefficient': self.op.set_quadratic_drag_coefficient(P1),
                'manning_drag_coefficient': self.op.set_manning_drag_coefficient(P1),
                'tracer_advective_velocity_factor': self.op.set_advective_velocity_factor(P1)
            })
        if self.op.solve_tracer:
            for i, P1DG in enumerate(self.P1DG):
                self.fields[i].update({
                    'tracer_source_2d': self.op.set_tracer_source(P1DG),
                })
        if self.op.solve_sediment or self.op.solve_exner:
            for i, P1DG in enumerate(self.P1DG):
                self.fields[i].update({
                    'sediment_source_2d': self.op.set_sediment_source(P1DG),
                    'sediment_depth_integ_source': self.op.set_sediment_depth_integ_source(P1DG),
                    'sediment_sink_2d': self.op.set_sediment_sink(P1DG),
                    'sediment_depth_integ_sink': self.op.set_sediment_depth_integ_sink(P1DG)
                })
        self.inflow = [self.op.set_inflow(P1_vec) for P1_vec in self.P1_vec]

    # --- Stabilisation

    def set_stabilisation_step(self, i):
        """ Set stabilisation mode and corresponding parameter on the ith mesh."""
        self.minimum_angles = [None for mesh in self.meshes]
        if self.op.use_automatic_sipg_parameter:
            for i, mesh in enumerate(self.meshes):
                self.minimum_angles[i] = get_minimum_angles_2d(mesh)
        if self.op.solve_swe:
            self._set_shallow_water_stabilisation_step(i)
        if self.op.solve_tracer:
            self._set_tracer_stabilisation_step(i, sediment=False)
        if self.op.solve_sediment:
            self._set_tracer_stabilisation_step(i, sediment=True)

    def _set_shallow_water_stabilisation_step(self, i):
        op = self.op

        # Symmetric Interior Penalty Galerkin (SIPG) method
        sipg = None
        if op.family != 'cg-cg':
            if hasattr(op, 'sipg_parameter'):
                sipg = op.sipg_parameter
            if self.shallow_water_options[i].use_automatic_sipg_parameter:
                for i, mesh in enumerate(self.meshes):
                    cot_theta = 1.0/tan(self.minimum_angles[i])

                    # Penalty parameter for shallow water
                    nu = self.fields[i].horizontal_viscosity
                    if nu is not None:
                        p = self.V[i].sub(0).ufl_element().degree()
                        alpha = Constant(5.0*p*(p+1)) if p != 0 else 1.5
                        alpha = alpha*get_sipg_ratio(nu)*cot_theta
                        sipg = interpolate(alpha, self.P0[i])
        self.shallow_water_options[i].sipg_parameter = sipg

        # Stabilisation
        if self.stabilisation is None:
            return
        elif self.stabilisation == 'lax_friedrichs':
            assert op.family != 'cg-cg'
            assert hasattr(op, 'lax_friedrichs_velocity_scaling_factor')
            self.shallow_water_options[i]['lax_friedrichs_velocity_scaling_factor'] = op.lax_friedrichs_velocity_scaling_factor  # TODO: Allow mesh dependent
        else:
            msg = "Stabilisation method {:s} not recognised for {:s}"
            raise ValueError(msg.format(self.stabilisation, self.__class__.__name__))

    def _set_tracer_stabilisation_step(self, i, sediment=False):
        op = self.op
        eq_options = self.sediment_options if sediment else self.tracer_options

        # Symmetric Interior Penalty Galerkin (SIPG) method
        family = op.sediment_family if sediment else op.tracer_family
        sipg = None
        if family == 'dg':
            if hasattr(op, 'sipg_parameter_tracer'):
                sipg = op.sipg_parameter_tracer
            if self.tracer_options[i].use_automatic_sipg_parameter:
                for i, mesh in enumerate(self.meshes):
                    cot_theta = 1.0/tan(self.minimum_angles[i])

                    # Penalty parameter for shallow water
                    nu = self.fields[i].horizontal_diffusivity
                    if nu is not None:
                        p = self.Q[i].ufl_element().degree()
                        alpha = Constant(5.0*p*(p+1)) if p != 0 else 1.5
                        alpha = alpha*get_sipg_ratio(nu)*cot_theta
                        sipg = interpolate(alpha, self.P0[i])
        self.tracer_options[i].sipg_parameter = sipg
        # Stabilisation
        if self.stabilisation is None:
            return
        elif self.stabilisation == 'lax_friedrichs':
            assert hasattr(op, 'lax_friedrichs_tracer_scaling_factor')
            assert family == 'dg'
            eq_options[i]['lax_friedrichs_tracer_scaling_factor'] = op.lax_friedrichs_tracer_scaling_factor  # TODO: Allow mesh dependent
        elif self.stabilisation == 'su':
            assert family == 'cg'
            raise NotImplementedError  # TODO
        elif self.stabilisation == 'supg':
            assert family == 'cg'
            raise NotImplementedError  # TODO
        else:
            msg = "Stabilisation method {:s} not recognised for {:s}"
            raise ValueError(msg.format(self.stabilisation, self.__class__.__name__))

    # --- Solution initialisation and transfer

    def set_initial_condition(self, **kwargs):
        """Apply initial condition(s) for forward solution(s) on first mesh."""
        self.op.set_initial_condition(self, **kwargs)
        if self.op.solve_tracer:
            self.op.set_initial_condition_tracer(self)
        if self.op.solve_sediment:
            self.op.set_initial_condition_sediment(self)
        if self.op.solve_exner:
            self.op.set_initial_condition_bathymetry(self)

    def set_terminal_condition(self, **kwargs):
        """Apply terminal condition(s) for adjoint solution(s) on terminal mesh."""
        self.op.set_terminal_condition(self, **kwargs)
        if self.op.solve_tracer:
            self.op.set_terminal_condition_tracer(self, **kwargs)
        if self.op.solve_sediment:
            self.op.set_terminal_condition_sediment(self, **kwargs)
        if self.op.solve_exner:
            self.op.set_terminal_condition_exner(self, **kwargs)

    def project_forward_solution(self, i, j, **kwargs):
        """
        Project forward solution(s) from mesh `i` to mesh `j`.
        
        If the shallow water equations are not solved then the fluid velocity
        and surface elevation are set via the initial condition.
        """
        if self.op.solve_swe:
            self.project(self.fwd_solutions, i, j)
        else:
            self.op.set_initial_condition(self, **kwargs)
        if self.op.solve_tracer:
            self.project(self.fwd_solutions_tracer, i, j)
        if self.op.solve_sediment:
            self.project(self.fwd_solutions_sediment, i, j)
        if self.op.solve_exner:
            self.project(self.fwd_solutions_bathymetry, i, j)

    def project_adjoint_solution(self, i, j, **kwargs):
        """
        Project adjoint solution(s) from mesh `i` to mesh `j`.
        
        If the adjoint shallow water equations are not solved then the adjoint
        fluid velocity and surface elevation are set via the terminal condition.
        """
        if self.op.solve_swe:
            self.project(self.adj_solutions, i, j)
        else:
            self.op.set_terminal_condition(self, **kwargs)
        if self.op.solve_tracer:
            self.project(self.adj_solutions_tracer, i, j)
        if self.op.solve_sediment:
            self.project(self.adj_solutions_sediment, i, j)
        if self.op.solve_exner:
            self.project(self.adj_solutions_bathymetry, i, j)

    def project_to_intermediary_mesh(self, i):
        super(AdaptiveProblem, self).project_to_intermediary_mesh(i)
        if self.op.solve_tracer:
            self.intermediary_solutions_tracer[i].project(self.fwd_solutions_tracer[i])
        if self.op.solve_sediment:
            self.intermediary_solutions_sediment[i].project(self.fwd_solutions_sediment[i])
        if self.op.solve_exner:
            self.intermediary_solutions_bathymetry[i].project(self.fwd_solutions_bathymetry[i])
        if hasattr(self.op, 'sediment_model'):
            self.intermediary_solutions_old_bathymetry[i].project(self.op.sediment_model.old_bathymetry_2d)
            self.intermediary_solutions_uv_cg[i].project(self.op.sediment_model.uv_cg)
            self.intermediary_solutions_TOB[i].project(self.op.sediment_model.TOB)
            self.intermediary_solutions_depth[i].project(self.op.sediment_model.depth)

            if self.op.suspended:
                if self.op.convective_vel_flag:
                    self.intermediary_corr_vel_factor[i].project(self.op.sediment_model.corr_factor_model.corr_vel_factor)
                self.intermediary_coeff[i].project(self.op.sediment_model.coeff)
                self.intermediary_ceq[i].project(self.op.sediment_model.ceq)
                self.intermediary_equiltracer[i].project(self.op.sediment_model.equiltracer)
                self.intermediary_ero[i].project(self.op.sediment_model.ero)
                self.intermediary_ero_term[i].project(self.op.sediment_model.ero_term)
                self.intermediary_depo_term[i].project(self.op.sediment_model.depo_term)


        def debug(a, b, name):
            if np.allclose(a, b):
                print_output("WARNING: Is the intermediary {:s} solution just copied?".format(name))

        if self.op.debug:
            debug(self.fwd_solutions[i].dat.data[0],
                  self.intermediary_solutions[i].dat.data[0],
                  "velocity")
            debug(self.fwd_solutions[i].dat.data[1],
                  self.intermediary_solutions[i].dat.data[1],
                  "elevation")
            if self.op.solve_tracer:
                debug(self.fwd_solutions_tracer[i].dat.data,
                      self.intermediary_solutions_tracer[i].dat.data,
                      "tracer")
            if self.op.solve_sediment:
                debug(self.fwd_solutions_sediment[i].dat.data,
                      self.intermediary_solutions_sediment[i].dat.data,
                      "sediment")
            if self.op.solve_exner:
                debug(self.fwd_solutions_bathymetry[i].dat.data,
                      self.intermediary_solutions_bathymetry[i].dat.data,
                      "bathymetry")
            if hasattr(self.op, 'sediment_model'):
                debug(self.op.sediment_model.old_bathymetry_2d.dat.data,
                      self.intermediary_solutions_old_bathymetry[i].dat.data,
                      "old_bathymetry")
                debug(self.op.sediment_model.uv_cg.dat.data,
                      self.intermediary_solutions_uv_cg[i].dat.data,
                      "uv_cg")
                debug(self.op.sediment_model.TOB.dat.data,
                      self.intermediary_solutions_TOB[i].dat.data,
                      "TOB")
                debug(self.op.sediment_model.depth.dat.data,
                      self.intermediary_solutions_depth[i].dat.data,
                      "depth")
                if self.op.suspended:
                    if self.op.convective_vel_flag:
                        debug(self.op.sediment_model.corr_factor_model.corr_vel_factor.dat.data,
                              self.intermediary_corr_vel_factor[i].dat.data,
                              "corr_vel_factor")
                    debug(self.op.sediment_model.coeff.dat.data,
                          self.intermediary_coeff[i].dat.data,
                          "coeff")
                    debug(self.op.sediment_model.ceq.dat.data,
                          self.intermediary_ceq[i].dat.data,
                          "ceq")
                    debug(self.op.sediment_model.equiltracer.dat.data,
                          self.intermediary_equiltracer[i].dat.data,
                          "equiltracer")
                    debug(self.op.sediment_model.ero.dat.data,
                          self.intermediary_ero[i].dat.data,
                          "ero")
                    debug(self.op.sediment_model.ero_term.dat.data,
                          self.intermediary_ero_term[i].dat.data,
                          "ero_term")
                    debug(self.op.sediment_model.depo_term.dat.data,
                          self.intermediary_depo_term[i].dat.data,
                          "depo_term")


    def copy_data_from_intermediary_mesh(self, i):
        super(AdaptiveProblem, self).copy_data_from_intermediary_mesh(i)
        if self.op.solve_tracer:
            self.fwd_solutions_tracer[i].dat.data[:] = self.intermediary_solutions_tracer[i].dat.data
        if self.op.solve_sediment:
            self.fwd_solutions_sediment[i].dat.data[:] = self.intermediary_solutions_sediment[i].dat.data
        if self.op.solve_exner:
            self.fwd_solutions_bathymetry[i].dat.data[:] = self.intermediary_solutions_bathymetry[i].dat.data

        if hasattr(self.op, 'sediment_model'):
            self.op.sediment_model.old_bathymetry_2d.dat.data[:] = self.intermediary_solutions_old_bathymetry[i].dat.data
            self.op.sediment_model.uv_cg.dat.data[:] = self.intermediary_solutions_uv_cg[i].dat.data
            self.op.sediment_model.TOB.dat.data[:] = self.intermediary_solutions_TOB[i].dat.data
            self.op.sediment_model.depth.dat.data[:] = self.intermediary_solutions_depth[i].dat.data
            if self.op.suspended:
                if self.op.convective_vel_flag:
                    self.op.sediment_model.corr_factor_model.corr_vel_factor.dat.data[:] = self.intermediary_corr_vel_factor[i].dat.data
                self.op.sediment_model.coeff.dat.data[:] = self.intermediary_coeff[i].dat.data
                self.op.sediment_model.ceq.dat.data[:] = self.intermediary_ceq[i].dat.data
                self.op.sediment_model.equiltracer.dat.data[:] = self.intermediary_equiltracer[i].dat.data
                self.op.sediment_model.ero.dat.data[:] = self.intermediary_ero[i].dat.data
                self.op.sediment_model.ero_term.dat.data[:] = self.intermediary_ero_term[i].dat.data
                self.op.sediment_model.depo_term.dat.data[:] = self.intermediary_depo_term[i].dat.data
    # --- Equations

    def create_forward_equations(self, i):
        if self.op.solve_swe:
            self._create_forward_shallow_water_equations(i)
        if self.op.solve_tracer:
            self._create_forward_tracer_equation(i)
        if self.op.solve_sediment:
            self._create_forward_sediment_equation(i)
        if self.op.solve_exner:
            self._create_forward_exner_equation(i)

    def _create_forward_shallow_water_equations(self, i):
        from .swe.equation import ShallowWaterEquations

        if self.mesh_velocities[i] is not None:
            self.shallow_water_options[i]['mesh_velocity'] = self.mesh_velocities[i]
        self.equations[i].shallow_water = ShallowWaterEquations(
            self.V[i],
            self.depth[i],
            self.shallow_water_options[i],
        )
        self.equations[i].shallow_water.bnd_functions = self.boundary_conditions[i]['shallow_water']

    def _create_forward_tracer_equation(self, i):
        from .tracer.equation import TracerEquation2D, ConservativeTracerEquation2D

        op = self.tracer_options[i]
        conservative = op.use_tracer_conservative_form
        model = ConservativeTracerEquation2D if conservative else TracerEquation2D
        self.equations[i].tracer = model(
            self.Q[i],
            self.depth[i],
            use_lax_friedrichs=self.tracer_options[i].use_lax_friedrichs_tracer,
            sipg_parameter=self.tracer_options[i].sipg_parameter,
        )
        if op.use_limiter_for_tracers and self.Q[i].ufl_element().degree() > 0:
            self.tracer_limiters[i] = VertexBasedP1DGLimiter(self.Q[i])
        self.equations[i].tracer.bnd_functions = self.boundary_conditions[i]['tracer']

    def _create_forward_sediment_equation(self, i):
        from .sediment.equation import SedimentEquation2D

        op = self.sediment_options[i]
        model = SedimentEquation2D
        self.equations[i].sediment = model(
            self.Q[i],
            # self.op.sediment_model.depth_expr,
            self.depth[i],
            use_lax_friedrichs=self.tracer_options[i].use_lax_friedrichs_tracer,
            sipg_parameter=self.tracer_options[i].sipg_parameter,
            conservative=self.op.use_tracer_conservative_form,
        )
        if op.use_limiter_for_tracers and self.Q[i].ufl_element().degree() > 0:
            self.tracer_limiters[i] = VertexBasedP1DGLimiter(self.Q[i])
        self.equations[i].sediment.bnd_functions = self.boundary_conditions[i]['sediment']

    def _create_forward_exner_equation(self, i):
        from .sediment.exner_eq import ExnerEquation

        model = ExnerEquation
        self.equations[i].exner = model(
            self.W[i],
            self.depth[i],
            conservative=self.op.use_tracer_conservative_form,
            sed_model=self.op.sediment_model,
        )

    def create_adjoint_equations(self, i):
        if self.op.solve_swe:
            self._create_adjoint_shallow_water_equations(i)
        if self.op.solve_tracer:
            self._create_adjoint_tracer_equation(i)
        if self.op.solve_sediment:
            self._create_adjoint_sediment_equation(i)
        if self.op.solve_exner:
            self._create_adjoint_exner_equation(i)

    def _create_adjoint_shallow_water_equations(self, i):
        from .swe.adjoint import AdjointShallowWaterEquations

        self.equations[i].adjoint_shallow_water = AdjointShallowWaterEquations(
            self.V[i],
            self.depth[i],
            self.shallow_water_options[i],
        )
        self.equations[i].adjoint_shallow_water.bnd_functions = self.boundary_conditions[i]['shallow_water']

    def _create_adjoint_tracer_equation(self, i):
        from .tracer.adjoint import AdjointTracerEquation2D, AdjointConservativeTracerEquation2D

        op = self.tracer_options[i]
        conservative = op.use_tracer_conservative_form
        model = AdjointConservativeTracerEquation2D if conservative else AdjointTracerEquation2D
        self.equations[i].adjoint_tracer = model(
            self.Q[i],
            self.depth[i],
            use_lax_friedrichs=self.tracer_options[i].use_lax_friedrichs_tracer,
            sipg_parameter=self.tracer_options[i].sipg_parameter,
        )
        if op.use_limiter_for_tracers and self.Q[i].ufl_element().degree() > 0:
            self.tracer_limiters[i] = VertexBasedP1DGLimiter(self.Q[i])
        self.equations[i].adjoint_tracer.bnd_functions = self.boundary_conditions[i]['tracer']

    def _create_adjoint_sediment_equation(self, i):
        raise NotImplementedError("Continuous adjoint sediment equation not implemented")

    def _create_adjoint_exner_equation(self, i):
        raise NotImplementedError("Continuous adjoint Exner equation not implemented")

    # --- Error estimators

    def create_error_estimators(self, i):
        if self.op.solve_swe:
            self._create_shallow_water_error_estimator(i)
        if self.op.solve_tracer:
            self._create_tracer_error_estimator(i)
        if self.op.solve_sediment:
            self._create_sediment_error_estimator(i)
        if self.op.solve_exner:
            self._create_exner_error_estimator(i)

    def _create_shallow_water_error_estimator(self, i):
        from .swe.error_estimation import ShallowWaterGOErrorEstimator

        self.error_estimators[i].shallow_water = ShallowWaterGOErrorEstimator(
            self.V[i],
            self.depth[i],
            self.shallow_water_options[i],
        )

    def _create_tracer_error_estimator(self, i):
        from .tracer.error_estimation import TracerGOErrorEstimator

        if self.tracer_options[i].use_tracer_conservative_form:
            raise NotImplementedError("Error estimation for conservative tracers not implemented.")
        else:
            estimator = TracerGOErrorEstimator
        self.error_estimators[i].tracer = estimator(
            self.Q[i],
            self.depth[i],
            use_lax_friedrichs=self.tracer_options[i].use_lax_friedrichs_tracer,
            sipg_parameter=self.tracer_options[i].sipg_parameter,
        )

    def _create_sediment_error_estimator(self, i):
        raise NotImplementedError("Error estimators for sediment not implemented.")

    def _create_exner_error_estimator(self, i):
        raise NotImplementedError("Error estimators for Exner not implemented.")

    # --- Timestepping

    def create_forward_timesteppers(self, i):
        if i == 0:
            self.simulation_time = 0.0
        if self.op.solve_swe:
            self._create_forward_shallow_water_timestepper(i, self.integrator)
        if self.op.solve_tracer:
            self._create_forward_tracer_timestepper(i, self.integrator)
        if self.op.solve_sediment:
            self._create_forward_sediment_timestepper(i, self.integrator)
        if self.op.solve_exner:
            self._create_forward_exner_timestepper(i, self.integrator)

    def _get_fields_for_shallow_water_timestepper(self, i):
        fields = AttrDict({
            'linear_drag_coefficient': None,
            'quadratic_drag_coefficient': self.fields[i].quadratic_drag_coefficient,
            'manning_drag_coefficient': self.fields[i].manning_drag_coefficient,
            'nikuradse_bed_roughness': self.fields[i].nikuradse_bed_roughness,
            'viscosity_h': self.fields[i].horizontal_viscosity,
            'coriolis': self.fields[i].coriolis_frequency,
            'wind_stress': None,
            'atmospheric_pressure': None,
            'momentum_source': None,
            'volume_source': None,
        })
        if self.op.approach == 'lagrangian':
            raise NotImplementedError  # TODO
        if self.stabilisation == 'lax_friedrichs':
            fields['lax_friedrichs_velocity_scaling_factor'] = self.shallow_water_options[i].lax_friedrichs_velocity_scaling_factor
        return fields

    def _get_fields_for_tracer_timestepper(self, i):
        u, eta = self.fwd_solutions[i].split()
        fields = AttrDict({
            'elev_2d': eta,
            'uv_2d': u,
            'diffusivity_h': self.fields[i].horizontal_diffusivity,
            'source': self.fields[i].tracer_source_2d,
            'tracer_advective_velocity_factor': self.fields[i].tracer_advective_velocity_factor,
            'lax_friedrichs_tracer_scaling_factor': self.tracer_options[i].lax_friedrichs_tracer_scaling_factor,
            'mesh_velocity': None,
        })
        if self.mesh_velocities[i] is not None:
            fields['mesh_velocity'] = self.mesh_velocities[i]
        if self.op.approach == 'lagrangian':
            self.mesh_velocities[i] = u
            fields['uv_2d'] = Constant(as_vector([0.0, 0.0]))
        if self.stabilisation == 'lax_friedrichs':
            fields['lax_friedrichs_tracer_scaling_factor'] = self.tracer_options[i].lax_friedrichs_tracer_scaling_factor
        return fields

    def _get_fields_for_sediment_timestepper(self, i):
        u, eta = self.fwd_solutions[i].split()
        fields = AttrDict({
            'elev_2d': eta,
            'uv_2d': u,
            'diffusivity_h': self.fields[i].horizontal_diffusivity,
            'source': self.fields[i].sediment_source_2d,
            'depth_integrated_source': self.fields[i].sediment_depth_integ_source,
            'sink': self.fields[i].sediment_sink_2d,
            'depth_integrated_sink': self.fields[i].sediment_depth_integ_sink,
            'tracer_advective_velocity_factor': self.fields[i].tracer_advective_velocity_factor,
            'lax_friedrichs_tracer_scaling_factor': self.sediment_options[i].lax_friedrichs_tracer_scaling_factor,
            'mesh_velocity': None,
        })
        if self.mesh_velocities[i] is not None:
            fields['mesh_velocity'] = self.mesh_velocities[i]
        if self.op.approach == 'lagrangian':
            self.mesh_velocities[i] = u
            fields['uv_2d'] = Constant(as_vector([0.0, 0.0]))
        if self.stabilisation == 'lax_friedrichs':
            fields['lax_friedrichs_tracer_scaling_factor'] = self.sediment_options[i].lax_friedrichs_tracer_scaling_factor
        return fields

    def _get_fields_for_exner_timestepper(self, i):
        u, eta = self.fwd_solutions[i].split()
        fields = AttrDict({
            'elev_2d': eta,
            'source': self.fields[i].sediment_source_2d,
            'depth_integrated_source': self.fields[i].sediment_depth_integ_source,
            'sink': self.fields[i].sediment_sink_2d,
            'depth_integrated_sink': self.fields[i].sediment_depth_integ_sink,
            'sediment': self.fwd_solutions_sediment[i],
            'morfac': self.op.morphological_acceleration_factor,
            'porosity': self.op.porosity,
        })
        if self.mesh_velocities[i] is not None:
            fields['mesh_velocity'] = self.mesh_velocities[i]
        if self.op.approach == 'lagrangian':
            self.mesh_velocities[i] = u
            fields['uv_2d'] = Constant(as_vector([0.0, 0.0]))
        return fields

    def _create_forward_shallow_water_timestepper(self, i, integrator):
        fields = self._get_fields_for_shallow_water_timestepper(i)
        bcs = self.boundary_conditions[i]['shallow_water']
        kwargs = {'bnd_conditions': bcs}
        if self.op.timestepper == 'PressureProjectionPicard':
            self.equations[i].shallow_water_momentum = ShallowWaterMomentumEquation(
                TestFunction(self.V[i].sub(0)),
                self.V[i].sub(0),
                self.V[i].sub(1),
                self.depth[i],
                self.shallow_water_options[i],
            )
            self.equations[i].shallow_water_momentum.bnd_functions = bcs
            args = (self.equations[i].shallow_water, self.equations[i].shallow_water_momentum,
                    self.fwd_solutions[i], fields, self.op.dt, )
            kwargs['solver_parameters'] = self.op.solver_parameters_pressure
            kwargs['solver_parameters_mom'] = self.op.solver_parameters_momentum
            kwargs['iterations'] = self.op.picard_iterations
        else:
            args = (self.equations[i].shallow_water, self.fwd_solutions[i], fields, self.op.dt, )
            kwargs['solver_parameters'] = self.op.solver_parameters['shallow_water']
        if self.op.timestepper in ('CrankNicolson', 'PressureProjectionPicard'):
            kwargs['semi_implicit'] = self.op.use_semi_implicit_linearisation
            kwargs['theta'] = self.op.implicitness_theta
        if 'shallow_water' in self.error_estimators[i]:
            kwargs['error_estimator'] = self.error_estimators[i].shallow_water
        self.timesteppers[i].shallow_water = integrator(*args, **kwargs)

    def _create_forward_tracer_timestepper(self, i, integrator):
        fields = self._get_fields_for_tracer_timestepper(i)
        args = (self.equations[i].tracer, self.fwd_solutions_tracer[i], fields, self.op.dt, )
        kwargs = {
            'bnd_conditions': self.boundary_conditions[i]['tracer'],
            'solver_parameters': self.op.solver_parameters['tracer'],
        }
        if self.op.timestepper == 'CrankNicolson':
            kwargs['semi_implicit'] = self.op.use_semi_implicit_linearisation
            kwargs['theta'] = self.op.implicitness_theta
        if 'tracer' in self.error_estimators[i]:
            kwargs['error_estimator'] = self.error_estimators[i].tracer
        self.timesteppers[i].tracer = integrator(*args, **kwargs)

    def _create_forward_sediment_timestepper(self, i, integrator):
        fields = self._get_fields_for_sediment_timestepper(i)
        dt = self.op.dt
        args = (self.equations[i].sediment, self.fwd_solutions_sediment[i], fields, dt, )
        kwargs = {
            'bnd_conditions': self.boundary_conditions[i]['sediment'],
            'solver_parameters': self.op.solver_parameters['sediment'],
        }
        if self.op.timestepper == 'CrankNicolson':
            kwargs['semi_implicit'] = self.op.use_semi_implicit_linearisation
            kwargs['theta'] = self.op.implicitness_theta
        if 'sediment' in self.error_estimators[i]:
            kwargs['error_estimator'] = self.error_estimators[i].sediment
        self.timesteppers[i].sediment = integrator(*args, **kwargs)

    def _create_forward_exner_timestepper(self, i, integrator):
        fields = self._get_fields_for_exner_timestepper(i)
        dt = self.op.dt
        args = (self.equations[i].exner, self.fwd_solutions_bathymetry[i], fields, dt, )
        kwargs = {
            'solver_parameters': self.op.solver_parameters['exner'],
        }
        if self.op.timestepper == 'CrankNicolson':
            kwargs['semi_implicit'] = self.op.use_semi_implicit_linearisation
            kwargs['theta'] = self.op.implicitness_theta
        if 'exner' in self.error_estimators[i]:
            raise NotImplementedError
        self.timesteppers[i].exner = integrator(*args, **kwargs)

    def create_adjoint_timesteppers(self, i):
        if i == self.num_meshes-1:
            self.simulation_time = self.op.end_time
        if self.op.solve_swe:
            self._create_adjoint_shallow_water_timestepper(i, self.integrator)
        if self.op.solve_tracer:
            self._create_adjoint_tracer_timestepper(i, self.integrator)
        if self.op.solve_sediment:
            self._create_adjoint_sediment_timestepper(i, self.integrator)
        if self.op.solve_exner:
            self._create_adjoint_exner_timestepper(i, self.integrator)

    def _create_adjoint_shallow_water_timestepper(self, i, integrator):
        fields = self._get_fields_for_shallow_water_timestepper(i)
        fields['uv_2d'], fields['elev_2d'] = self.fwd_solutions[i].split()

        # Account for dJdq
        self.op.set_qoi_kernel(self, i)
        dJdu, dJdeta = self.kernels[i].split()
        self.time_kernel = Constant(1.0 if self.simulation_time >= self.op.start_time else 0.0)
        fields['dJdu'] = self.time_kernel*dJdu
        fields['dJdeta'] = self.time_kernel*dJdeta

        # Construct time integrator
        args = (self.equations[i].adjoint_shallow_water, self.adj_solutions[i], fields, self.op.dt, )
        kwargs = {
            'bnd_conditions': self.boundary_conditions[i]['shallow_water'],
            'solver_parameters': self.op.adjoint_solver_parameters['shallow_water'],
            'adjoint': True,  # Makes sure fields are updated according to appropriate timesteps
        }
        if self.op.timestepper == 'PressureProjectionPicard':
            raise NotImplementedError  # TODO
        if self.op.timestepper in ('CrankNicolson', 'PressureProjectionPicard'):
            kwargs['semi_implicit'] = self.op.use_semi_implicit_linearisation
            kwargs['theta'] = self.op.implicitness_theta
        self.timesteppers[i].adjoint_shallow_water = integrator(*args, **kwargs)

    def _create_adjoint_tracer_timestepper(self, i, integrator):
        fields = self._get_fields_for_tracer_timestepper(i)

        # fields.uv_2d = - fields.uv_2d

        # Account for dJdc
        dJdc = self.op.set_qoi_kernel_tracer(self, i)  # TODO: Store this kernel somewhere
        self.time_kernel = Constant(1.0 if self.simulation_time >= self.op.start_time else 0.0)
        fields['source'] = self.time_kernel*dJdc

        # Construct time integrator
        args = (self.equations[i].adjoint_tracer, self.adj_solutions_tracer[i], fields, self.op.dt, )
        kwargs = {
            'bnd_conditions': self.boundary_conditions[i]['tracer'],
            'solver_parameters': self.op.adjoint_solver_parameters['tracer'],
            'adjoint': True,  # Makes sure fields are updated according to appropriate timesteps
        }
        if self.op.timestepper == 'CrankNicolson':
            kwargs['semi_implicit'] = self.op.use_semi_implicit_linearisation
            kwargs['theta'] = self.op.implicitness_theta
        self.timesteppers[i].adjoint_tracer = integrator(*args, **kwargs)

    def _create_adjoint_sediment_timestepper(self, i, integrator):
        raise NotImplementedError("Continuous adjoint sediment timestepping not implemented")

    def _create_adjoint_exner_timestepper(self, i, integrator):
        raise NotImplementedError("Continuous adjoint Exner timestepping not implemented")

    # --- Solvers

    def add_callbacks(self, i):
        if self.op.solve_swe:
            self.callbacks[i].add(VelocityNormCallback(self, i), 'export')
            self.callbacks[i].add(ElevationNormCallback(self, i), 'export')
        if self.op.solve_tracer:
            self.callbacks[i].add(TracerNormCallback(self, i), 'export')
        if self.op.solve_sediment:
            self.callbacks[i].add(SedimentNormCallback(self, i), 'export')
        if self.op.solve_exner:
            self.callbacks[i].add(ExnerNormCallback(self, i), 'export')

    def setup_solver_forward(self, i):
        """Setup forward solver on mesh `i`."""
        op = self.op
        op.print_debug(op.indent + "SETUP: Creating forward equations on mesh {:d}...".format(i))
        self.create_forward_equations(i)
        op.print_debug(op.indent + "SETUP: Creating forward timesteppers on mesh {:d}...".format(i))
        self.create_timesteppers(i)
        bcs = self.boundary_conditions[i]
        if op.solve_swe:
            ts = self.timesteppers[i]['shallow_water']
            dbcs = []
            if op.family == 'cg-cg':
                op.print_debug(op.indent + "SETUP: Applying DirichletBCs on mesh {:d}...".format(i))
                for j in bcs['shallow_water']:
                    if 'elev' in bcs['shallow_water'][j]:
                        dbcs.append(DirichletBC(self.V[i].sub(1), bcs['shallow_water'][j]['elev'], j))
            prob = NonlinearVariationalProblem(ts.F, ts.solution, bcs=dbcs)
            ts.solver = NonlinearVariationalSolver(prob, solver_parameters=ts.solver_parameters, options_prefix="forward")
        if op.solve_tracer:
            ts = self.timesteppers[i]['tracer']
            dbcs = []
            if op.tracer_family == 'cg':
                op.print_debug(op.indent + "SETUP: Applying tracer DirichletBCs on mesh {:d}...".format(i))
                for j in bcs['tracer']:
                    if 'value' in bcs['tracer'][j]:
                        dbcs.append(DirichletBC(self.Q[i], bcs['tracer'][j]['value'], j))
            prob = NonlinearVariationalProblem(ts.F, ts.solution, bcs=dbcs)
            ts.solver = NonlinearVariationalSolver(prob, solver_parameters=ts.solver_parameters, options_prefix="forward_tracer")
            op.print_debug(op.indent + "SETUP: Adding callbacks on mesh {:d}...".format(i))
        if op.solve_sediment:
            ts = self.timesteppers[i]['sediment']
            dbcs = []
            prob = NonlinearVariationalProblem(ts.F, ts.solution, bcs=dbcs)
            ts.solver = NonlinearVariationalSolver(prob, solver_parameters=ts.solver_parameters, options_prefix="forward_sediment")
            op.print_debug(op.indent + "SETUP: Adding callbacks on mesh {:d}...".format(i))
        if op.solve_exner:
            ts = self.timesteppers[i]['exner']
            dbcs = []
            prob = NonlinearVariationalProblem(ts.F, ts.solution, bcs=dbcs)
            ts.solver = NonlinearVariationalSolver(prob, solver_parameters=ts.solver_parameters, options_prefix="forward_exner")
            op.print_debug(op.indent + "SETUP: Adding callbacks on mesh {:d}...".format(i))
        self.add_callbacks(i)

    def solve_forward_step(self, i, update_forcings=None, export_func=None, plot_pvd=True):
        """
        Solve forward PDE on mesh `i`.

        :kwarg update_forcings: a function which takes simulation time as an argument and is
            evaluated at the start of every timestep.
        :kwarg export_func: a function with no arguments which is evaluated at every export step.
        """
        op = self.op
        plot_pvd &= op.plot_pvd

        # Initialise counters
        t_epsilon = 1.0e-05
        self.iteration = 0
        start_time = i*op.dt*self.dt_per_mesh
        end_time = (i+1)*op.dt*self.dt_per_mesh
        try:
            assert np.allclose(self.simulation_time, start_time)
        except AssertionError:
            msg = "Mismatching start time: {:.2f} vs {:.2f}"
            raise ValueError(msg.format(self.simulation_time, start_time))
        # update_forcings(self.simulation_time)
        self.print(80*'=')
        op.print_debug("SOLVE: Entering forward timeloop on mesh {:d}...".format(i))
<<<<<<< HEAD
        if self.num_meshes == 1:
            msg = "FORWARD SOLVE  time {:8.2f}  ({:6.2f} seconds)"
            print_output(msg.format(self.simulation_time, 0.0))
        else:
            msg = "{:2d} {:s} FORWARD SOLVE mesh {:2d}/{:2d}  time {:8.2f}  ({:6.2f} seconds)"
            print_output(msg.format(self.outer_iteration, '  '*i, i+1, self.num_meshes, self.simulation_time, 0.0))
=======
        msg = "{:2d} {:s} FORWARD SOLVE mesh {:2d}/{:2d}  time {:8.2f}  ({:6.2f}) seconds"
        self.print(msg.format(self.outer_iteration, '  '*i, i+1, self.num_meshes, self.simulation_time, 0.0))
>>>>>>> 029343e4
        cpu_timestamp = perf_counter()

        # Callbacks
        update_forcings = update_forcings or self.op.get_update_forcings(self, i, adjoint=False)
        export_func = export_func or self.op.get_export_func(self, i)
        # if i == 0:
        if export_func is not None:
            export_func()
        self.callbacks[i].evaluate(mode='export')

        # We need to project to P1 for vtk outputs
        if op.solve_swe and plot_pvd:
            proj_u = Function(self.P1_vec[i], name="Projected velocity")
            proj_eta = Function(self.P1[i], name="Projected elevation")
            self.solution_file._topology = None
            if i == 0:
                u, eta = self.fwd_solutions[i].split()
                proj_u.project(u)
                proj_eta.project(eta)
                self.solution_file.write(proj_u, proj_eta)
        if op.solve_tracer and plot_pvd:
            proj_tracer = Function(self.P1[i], name="Projected tracer")
            self.tracer_file._topology = None
            if i == 0:
                proj_tracer.project(self.fwd_solutions_tracer[i])
                self.tracer_file.write(proj_tracer)
        if op.solve_sediment and plot_pvd:
            proj_sediment = Function(self.P1[i], name="Projected sediment")
            self.sediment_file._topology = None
            if i == 0:
                proj_sediment.project(self.fwd_solutions_sediment[i])
                self.sediment_file.write(proj_sediment)
        if (op.plot_bathymetry or op.solve_exner) and plot_pvd:
            proj_bath = Function(self.P1[i], name="Projected bathymetry")
            self.exner_file._topology = None
            b = self.fwd_solutions_bathymetry[i] if op.solve_exner else self.bathymetry[i]
            if i == 0:
                proj_bath.project(b)
                self.exner_file.write(proj_bath)

        # Time integrate
        ts = self.timesteppers[i]
        while self.simulation_time <= end_time - t_epsilon:

            # Mesh movement
            if self.iteration % op.dt_per_mesh_movement == 0:
                self.move_mesh(i)

            # TODO: Update mesh velocity

            # Solve PDE(s)
            if op.solve_swe:
                ts.shallow_water.advance(self.simulation_time, update_forcings)
            if op.solve_tracer:
                ts.tracer.advance(self.simulation_time, update_forcings)
                if self.tracer_options[i].use_limiter_for_tracers:
                    self.tracer_limiters[i].apply(self.fwd_solutions_tracer[i])
            if op.solve_sediment:
                if op.solve_exner:
                    self.op.sediment_model.update(ts.shallow_water.solution, self.fwd_solutions_bathymetry[i])
                else:
                    self.op.sediment_model.update(ts.shallow_water.solution, self.bathymetry[i])
                ts.sediment.advance(self.simulation_time, update_forcings)
                if self.sediment_options[i].use_limiter_for_tracers:
                    self.tracer_limiters[i].apply(self.fwd_solutions_sediment[i])
            if op.solve_exner:
                if not op.solve_sediment:
                    self.op.sediment_model.update(ts.shallow_water.solution, self.fwd_solutions_bathymetry[i])
                ts.exner.advance(self.simulation_time, update_forcings)

            # Save to checkpoint
            if self.checkpointing:
                if op.solve_swe:
                    self.save_to_checkpoint(self.fwd_solutions[i])
                if op.solve_tracer:
                    self.save_to_checkpoint(self.fwd_solutions_tracer[i])
                if op.solve_sediment:
                    self.save_to_checkpoint(self.fwd_solutions_sediment[i])
                if op.solve_exner:
                    self.save_to_checkpoint(self.fwd_solutions_bathymetry[i])
                # TODO: Checkpoint mesh if moving

            # Export
            self.iteration += 1
            self.simulation_time += op.dt
            self.callbacks[i].evaluate(mode='timestep')
            if self.iteration % op.dt_per_export == 0:
                cpu_time = perf_counter() - cpu_timestamp
<<<<<<< HEAD
                if self.num_meshes == 1:
                    print_output(msg.format(self.simulation_time, cpu_time))
                else:
                    print_output(msg.format(self.outer_iteration, '  '*i, i+1, self.num_meshes, self.simulation_time, cpu_time))
=======
                self.print(msg.format(self.outer_iteration, '  '*i, i+1, self.num_meshes, self.simulation_time, cpu_time))
>>>>>>> 029343e4
                cpu_timestamp = perf_counter()
                if op.solve_swe and plot_pvd:
                    u, eta = self.fwd_solutions[i].split()
                    proj_u.project(u)
                    proj_eta.project(eta)
                    self.solution_file.write(proj_u, proj_eta)
                if op.solve_tracer and plot_pvd:
                    proj_tracer.project(self.fwd_solutions_tracer[i])
                    self.tracer_file.write(proj_tracer)
                if op.solve_sediment and plot_pvd:
                    proj_sediment.project(self.fwd_solutions_sediment[i])
                    self.sediment_file.write(proj_sediment)
                if (op.plot_bathymetry or op.solve_exner) and plot_pvd:
                    b = self.fwd_solutions_bathymetry[i] if op.solve_exner else self.bathymetry[i]
                    proj_bath.project(b)
                    self.exner_file.write(proj_bath)
                if export_func is not None:
                    export_func()
                self.callbacks[i].evaluate(mode='export')
        update_forcings(self.simulation_time + op.dt)
        op.print_debug("Done!")
        self.print(80*'=')

    def setup_solver_adjoint(self, i):
        """Setup forward solver on mesh `i`."""
        op = self.op
        op.print_debug(op.indent + "SETUP: Creating adjoint equations on mesh {:d}...".format(i))
        self.create_adjoint_equations(i)
        op.print_debug(op.indent + "SETUP: Creating adjoint timesteppers on mesh {:d}...".format(i))
        self.create_adjoint_timesteppers(i)
        bcs = self.boundary_conditions[i]
        if op.solve_swe:
            dbcs = []
            ts = self.timesteppers[i]['adjoint_shallow_water']
            if op.family in ('cg-cg', 'dg-cg'):  # NOTE: This is inconsistent with forward
                op.print_debug(op.indent + "SETUP: Applying adjoint DirichletBCs on mesh {:d}...".format(i))
                for j in bcs['shallow_water']:
                    if 'un' not in bcs['shallow_water'][j]:
                        dbcs.append(DirichletBC(self.V[i].sub(1), 0, j))
            prob = NonlinearVariationalProblem(ts.F, ts.solution, bcs=dbcs)
            ts.solver = NonlinearVariationalSolver(prob, solver_parameters=ts.solver_parameters, options_prefix="adjoint")
        if op.solve_tracer:
            ts = self.timesteppers[i]['adjoint_tracer']
            dbcs = []
            if op.family == 'cg':
                op.print_debug(op.indent + "SETUP: Applying adjoint tracer DirichletBCs on mesh {:d}...".format(i))
                raise NotImplementedError  # TODO
            prob = NonlinearVariationalProblem(ts.F, ts.solution, bcs=dbcs)
            ts.solver = NonlinearVariationalSolver(prob, solver_parameters=ts.solver_parameters, options_prefix="adjoint_tracer")

    def solve_adjoint_step(self, i, update_forcings=None, export_func=None, plot_pvd=True):
        """
        Solve adjoint PDE on mesh `i` *backwards in time*.

        :kwarg update_forcings: a function which takes simulation time as an argument and is
            evaluated at the start of every timestep.
        :kwarg export_func: a function with no arguments which is evaluated at every export step.
        """
        op = self.op
        plot_pvd &= op.plot_pvd

        # Initialise counters
        t_epsilon = 1.0e-05
        self.iteration = (i+1)*self.dt_per_mesh
        start_time = (i+1)*op.dt*self.dt_per_mesh
        end_time = i*op.dt*self.dt_per_mesh
        try:
            assert np.allclose(self.simulation_time, start_time)
        except AssertionError:
            msg = "Mismatching start time: {:f} vs {:f}"
            raise ValueError(msg.format(self.simulation_time, start_time))
        # update_forcings(self.simulation_time)
        self.print(80*'=')
        op.print_debug("SOLVE: Entering forward timeloop on mesh {:d}...".format(i))
<<<<<<< HEAD
        if self.num_meshes == 1:
            msg = "ADJOINT SOLVE  time {:8.2f}  ({:6.2f} seconds)"
            print_output(msg.format(self.simulation_time, 0.0))
        else:
            msg = "{:2d} {:s}  ADJOINT SOLVE mesh {:2d}/{:2d}  time {:8.2f}  ({:6.2f} seconds)"
            print_output(msg.format(self.outer_iteration, '  '*i, i+1, self.num_meshes, self.simulation_time, 0.0))
=======
        msg = "{:2d} {:s}  ADJOINT SOLVE mesh {:2d}/{:2d}  time {:8.2f}  ({:6.2f} seconds)"
        self.print(msg.format(self.outer_iteration, '  '*i, i+1, self.num_meshes, self.simulation_time, 0.0))
>>>>>>> 029343e4
        cpu_timestamp = perf_counter()

        # Callbacks
        update_forcings = update_forcings or self.op.get_update_forcings(self, i, adjoint=True)
        export_func = export_func or self.op.get_export_func(self, i)
        if export_func is not None:
            export_func()

        # We need to project to P1 for vtk outputs
        if op.solve_swe and plot_pvd:
            proj_z = Function(self.P1_vec[i], name="Projected continuous adjoint velocity")
            proj_zeta = Function(self.P1[i], name="Projected continuous adjoint elevation")
            self.adjoint_solution_file._topology = None
            if i == self.num_meshes-1:
                z, zeta = self.adj_solutions[i].split()
                proj_z.project(z)
                proj_zeta.project(zeta)
                self.adjoint_solution_file.write(proj_z, proj_zeta)
        if op.solve_tracer and plot_pvd:
            proj_tracer = Function(self.P1[i], name="Projected continuous adjoint tracer")
            self.adjoint_tracer_file._topology = None
            if i == self.num_meshes-1:
                proj_tracer.project(self.adj_solutions_tracer[i])
                self.adjoint_tracer_file.write(proj_tracer)

        # Time integrate
        ts = self.timesteppers[i]
        while self.simulation_time >= end_time + t_epsilon:
            self.time_kernel.assign(1.0 if self.simulation_time >= self.op.start_time else 0.0)

            # Collect forward solution from checkpoint and free associated memory
            #   NOTE: We need collect the checkpoints from the stack in reverse order
            if self.checkpointing:
                if op.solve_exner:
                    self.fwd_solutions_bathymetry[i].assign(self.collect_from_checkpoint())
                if op.solve_sediment:
                    self.fwd_solutions_sediment[i].assign(self.collect_from_checkpoint())
                if op.solve_tracer:
                    self.fwd_solutions_tracer[i].assign(self.collect_from_checkpoint())
                if op.solve_swe:
                    self.fwd_solutions[i].assign(self.collect_from_checkpoint())

            # Solve adjoint PDE(s)
            if op.solve_swe:
                ts.adjoint_shallow_water.advance(self.simulation_time, update_forcings)
            if op.solve_tracer:
                ts.adjoint_tracer.advance(self.simulation_time, update_forcings)
                if self.tracer_options[i].use_limiter_for_tracers:
                    self.tracer_limiters[i].apply(self.adj_solutions_tracer[i])

            # Increment counters
            self.iteration -= 1
            self.simulation_time -= op.dt
            self.callbacks[i].evaluate(mode='timestep')

            # Export
            if self.iteration % op.dt_per_export == 0:
                cpu_time = perf_counter() - cpu_timestamp
                cpu_timestamp = perf_counter()
<<<<<<< HEAD
                if self.num_meshes == 1:
                    print_output(msg.format(self.simulation_time, cpu_time))
                else:
                    print_output(msg.format(self.outer_iteration, '  '*i, i+1, self.num_meshes, self.simulation_time, cpu_time))
=======
                self.print(msg.format(self.outer_iteration, '  '*i, i+1, self.num_meshes, self.simulation_time, cpu_time))
>>>>>>> 029343e4
                if op.solve_swe and plot_pvd:
                    z, zeta = self.adj_solutions[i].split()
                    proj_z.project(z)
                    proj_zeta.project(zeta)
                    self.adjoint_solution_file.write(proj_z, proj_zeta)
                if op.solve_tracer and plot_pvd:
                    proj_tracer.project(self.adj_solutions_tracer[i])
                    self.adjoint_tracer_file.write(proj_tracer)
                if export_func is not None:
                    export_func()
        self.time_kernel.assign(1.0 if self.simulation_time >= self.op.start_time else 0.0)
        update_forcings(self.simulation_time - op.dt)
        op.print_debug("Done!")
        self.print(80*'=')

    # --- Metric

    # TODO: Allow Hessian metric for tracer / sediment / Exner
    def get_hessian_metric(self, adjoint=False, **kwargs):
        kwargs.setdefault('normalise', True)
        kwargs['op'] = self.op
        self.metrics = []
        solutions = self.adj_solutions if adjoint else self.fwd_solutions
        for i, sol in enumerate(solutions):
            fields = {'bathymetry': self.bathymetry[i], 'inflow': self.inflow[i]}
            self.metrics.append(get_hessian_metric(sol, fields=fields, **kwargs))

    # --- Run scripts

    # TODO: Allow adaptation to tracer / sediment / Exner
    def run_hessian_based(self, **kwargs):
        """
        Adaptation loop for Hessian based approach.

        Field for adaptation is specified by `op.adapt_field`.

        Multiple fields can be combined using double-understrokes and either 'avg' for metric
        average or 'int' for metric intersection. We assume distributivity of intersection over
        averaging.

        For example, `adapt_field = 'elevation__avg__velocity_x__int__bathymetry'` would imply
        first intersecting the Hessians recovered from the x-component of velocity and bathymetry
        and then averaging the result with the Hessian recovered from the elevation.

        Stopping criteria:
          * iteration count > self.op.num_adapt;
          * relative change in element count < self.op.element_rtol;
          * relative change in quantity of interest < self.op.qoi_rtol.
        """
        op = self.op
        if op.adapt_field in ('all_avg', 'all_int'):
            c = op.adapt_field[-3:]
            op.adapt_field = "velocity_x__{:s}__velocity_y__{:s}__elevation".format(c, c)
        adapt_fields = ('__int__'.join(op.adapt_field.split('__avg__'))).split('__int__')
        if op.hessian_time_combination not in ('integrate', 'intersect'):
            msg = "Hessian time combination method '{:s}' not recognised."
            raise ValueError(msg.format(op.hessian_time_combination))

        for n in range(op.num_adapt):
            self.outer_iteration = n

            # Arrays to hold Hessians for each field on each window
            H_windows = [[Function(P1_ten) for P1_ten in self.P1_ten] for f in adapt_fields]

            if hasattr(self, 'hessian_func'):
                delattr(self, 'hessian_func')
            update_forcings = None
            export_func = None
            for i in range(self.num_meshes):

                # Transfer the solution from the previous mesh / apply initial condition
                self.transfer_forward_solution(i)

                if n < op.num_adapt-1:

                    # Create double L2 projection operator which will be repeatedly used
                    kwargs = {
                        'enforce_constraints': False,
                        'normalise': False,
                        'noscale': True,
                    }
                    recoverer = ShallowWaterHessianRecoverer(
                        self.V[i], op=op,
                        constant_fields={'bathymetry': self.bathymetry[i]}, **kwargs,
                    )

                    def hessian(sol, adapt_field):
                        fields = {'adapt_field': adapt_field, 'fields': self.fields[i]}
                        return recoverer.get_hessian_metric(sol, **fields, **kwargs)

                    # Array to hold time-integrated Hessian UFL expression
                    H_window = [0 for f in adapt_fields]

                    def update_forcings(t):  # TODO: Other timesteppers
                        """Time-integrate Hessian using Trapezium Rule."""
                        iteration = int(self.simulation_time/op.dt)
                        if iteration % op.hessian_timestep_lag != 0:
                            iteration += 1
                            return
                        first_ts = iteration == i*self.dt_per_mesh
                        final_ts = iteration == (i+1)*self.dt_per_mesh
                        dt = op.dt*op.hessian_timestep_lag
                        for j, f in enumerate(adapt_fields):
                            H = hessian(self.fwd_solutions[i], f)
                            if f == 'bathymetry':
                                H_window[j] = H
                            elif op.hessian_time_combination == 'integrate':
                                H_window[j] += (0.5 if first_ts or final_ts else 1.0)*dt*H
                            else:
                                H_window[j] = H if first_ts else metric_intersection(H, H_window[j])

                    def export_func():
                        """
                        Extract time-averaged Hessian.

                        NOTE: We only care about the final export in each mesh iteration
                        """
                        if np.allclose(self.simulation_time, (i+1)*op.dt*self.dt_per_mesh):
                            for j, H in enumerate(H_window):
                                if op.hessian_time_combination == 'intersect':
                                    H_window[j] *= op.dt*self.dt_per_mesh
                                H_windows[j][i].interpolate(H_window[j])

                # Solve step for current mesh iteration

                self.setup_solver_forward(i)
                self.solve_forward_step(i, export_func=export_func, update_forcings=update_forcings, plot_pvd=op.plot_pvd)

                # Delete objects to free memory
                if n < op.num_adapt-1:
                    del H_window
                    del recoverer

            # --- Convergence criteria

            # Check QoI convergence
            qoi = self.quantity_of_interest()
            self.print("Quantity of interest {:d}: {:.4e}".format(n+1, qoi))
            self.qois.append(qoi)
            if len(self.qois) > 1:
                if np.abs(self.qois[-1] - self.qois[-2]) < op.qoi_rtol*self.qois[-2]:
                    self.print("Converged quantity of interest!")
                    break

            # Check maximum number of iterations
            if n == op.num_adapt - 1:
                break

            # --- Time normalise metrics

            for j in range(len(adapt_fields)):
                space_time_normalise(H_windows[j], op=op)

            # Combine metrics (if appropriate)
            metrics = [Function(P1_ten, name="Hessian metric") for P1_ten in self.P1_ten]
            for i in range(self.num_meshes):
                H_window = [H_windows[j][i] for j in range(len(adapt_fields))]
                if 'int' in op.adapt_field:
                    if 'avg' in op.adapt_field:
                        raise NotImplementedError  # TODO: mixed case
                    metrics[i].assign(metric_intersection(*H_window))
                elif 'avg' in op.adapt_field:
                    metrics[i].assign(metric_average(*H_window))
                else:
                    try:
                        assert len(adapt_fields) == 1
                    except AssertionError:
                        msg = "Field for adaptation '{:s}' not recognised"
                        raise ValueError(msg.format(op.adapt_field))
                    metrics[i].assign(H_window[0])
            del H_windows

            # metric_file = File(os.path.join(self.di, 'metric.pvd'))
            complexities = []
            for i, M in enumerate(metrics):
                # metric_file.write(M)
                complexities.append(metric_complexity(M))
            self.st_complexities.append(sum(complexities)*op.end_time/op.dt)

            # --- Adapt meshes

            self.print("\nStarting mesh adaptation for iteration {:d}...".format(n+1))
            for i, M in enumerate(metrics):
                self.print("Adapting mesh {:d}/{:d}...".format(i+1, self.num_meshes))
                self.meshes[i] = pragmatic_adapt(self.meshes[i], M, op=op)
            del metrics
            self.num_cells.append([mesh.num_cells() for mesh in self.meshes])
            self.num_vertices.append([mesh.num_vertices() for mesh in self.meshes])
            self.print("Done!")

            # ---  Setup for next run / logging

            self.setup_all(self.meshes)
            self.dofs.append([np.array(V.dof_count).sum() for V in self.V])

            self.print("\nResulting meshes")
            msg = "  {:2d}: complexity {:8.1f} vertices {:7d} elements {:7d}"
            for i, c in enumerate(complexities):
                self.print(msg.format(i, c, self.num_vertices[n+1][i], self.num_cells[n+1][i]))
            msg = "  total:            {:8.1f}          {:7d}          {:7d}\n"
            self.print(msg.format(
                self.st_complexities[-1],
                sum(self.num_vertices[n+1])*self.dt_per_mesh,
                sum(self.num_cells[n+1])*self.dt_per_mesh,
            ))

            # Check convergence of *all* element counts
            converged = True
            for i, num_cells_ in enumerate(self.num_cells[n-1]):
                if np.abs(self.num_cells[n][i] - num_cells_) > op.element_rtol*num_cells_:
                    converged = False
            if converged:
                self.print("Converged number of mesh elements!")
                break

    # TODO: Modify indicator for time interval
    def run_dwp(self, **kwargs):
        r"""
        The "dual weighted primal" approach, first used (not under this name) in [1]. For shallow
        water tsunami propagation problems with a quantity of interest of the form

      ..math::
            J(u, \eta) = \int_{t_0}^{t_f} \int_R \eta \;\mathrm dx\;\mathrm dt,

        where :math:`eta` is free surface displacement and :math:`R\subset\Omega` is a spatial
        region of interest, it can be shown [1] that

      ..math::
            \int_R q(x, t=t_0) \cdot \hat q(x, t=t_0) \;\mathrm dx = \int_R q(x, t=t_f) \cdot \hat q(x, t=t_f) \;\mathrm dx

        under certain boundary condition assumptions. Here :math:`q=(u,\eta)` and :math:`\hat q`
        denotes the adjoint solution. Note that the choice of :math:`[t_0, t_f] \subseteq [0, T]`
        is arbitrary, so the above holds at all time levels.

        This motivates using error indicators of the form :math:`|q \cdot \hat q|`.

        [1] B. Davis & R. LeVeque, "Adjoint Methods for Guiding Adaptive Mesh Refinement in
            Tsunami Modelling", Pure and Applied Geophysics, 173, Springer International
            Publishing (2016), p.4055--4074, DOI 10.1007/s00024-016-1412-y.
        """
        op = self.op
        self.indicator_file = File(os.path.join(self.di, 'indicator.pvd'))
        for n in range(op.num_adapt):
            self.outer_iteration = n

            # --- Solve forward to get checkpoints

            # self.get_checkpoints()
            self.solve_forward()

            # --- Convergence criteria

            # Check QoI convergence
            qoi = self.quantity_of_interest()
            self.print("Quantity of interest {:d}: {:.4e}".format(n+1, qoi))
            self.qois.append(qoi)
            if len(self.qois) > 1:
                if np.abs(self.qois[-1] - self.qois[-2]) < op.qoi_rtol*self.qois[-2]:
                    self.print("Converged quantity of interest!")
                    break

            # Check maximum number of iterations
            if n == op.num_adapt - 1:
                break

            # --- Loop over mesh windows *in reverse*

            for i, P1 in enumerate(self.P1):
                self.indicators[i]['dwp'] = Function(P1, name="DWP indicator")
            metrics = [Function(P1_ten, name="Metric") for P1_ten in self.P1_ten]
            for i in range(self.num_meshes-1, -1, -1):
                fwd_solutions_step = []
                adj_solutions_step = []

                # --- Solve forward on current window

                def export_func():
                    fwd_solutions_step.append(self.fwd_solutions[i].copy(deepcopy=True))

                self.simulation_time = i*op.dt*self.dt_per_mesh
                self.transfer_forward_solution(i)
                self.setup_solver_forward(i)
                self.solve_forward_step(i, export_func=export_func, plot_pvd=False)

                # --- Solve adjoint on current window

                def export_func():
                    adj_solutions_step.append(self.adj_solutions[i].copy(deepcopy=True))

                self.transfer_adjoint_solution(i)
                self.setup_solver_adjoint(i)
                self.solve_adjoint_step(i, export_func=export_func, plot_pvd=False)

                # --- Assemble indicators and metrics

                n_fwd = len(fwd_solutions_step)
                n_adj = len(adj_solutions_step)
                if n_fwd != n_adj:
                    msg = "Mismatching number of indicators ({:d} vs {:d})"
                    raise ValueError(msg.format(n_fwd, n_adj))
                I = 0
                op.print_debug("DWP indicators on mesh {:2d}".format(i))
                for j, solutions in enumerate(zip(fwd_solutions_step, reversed(adj_solutions_step))):
                    scaling = 0.5 if j in (0, n_fwd-1) else 1.0  # Trapezium rule  # TODO: Other integrators
                    fwd_dot_adj = abs(inner(*solutions))
                    op.print_debug("    ||<q, q*>||_L2 = {:.4e}".format(assemble(fwd_dot_adj*fwd_dot_adj*dx)))
                    I += op.dt*self.dt_per_mesh*scaling*fwd_dot_adj
                self.indicators[i]['dwp'].interpolate(I)
                metrics[i].assign(isotropic_metric(self.indicators[i]['dwp'], normalise=False))

            # --- Normalise metrics

            space_time_normalise(metrics, op=op)

            # Output to .pvd and .vtu
            # metric_file = File(os.path.join(self.di, 'metric.pvd'))
            complexities = []
            for i, M in enumerate(metrics):
                self.indicator_file._topology = None
                self.indicator_file.write(self.indicators[i]['dwp'])
                # metric_file._topology = None
                # metric_file.write(M)
                complexities.append(metric_complexity(M))
            self.st_complexities.append(sum(complexities)*op.end_time/op.dt)

            # --- Adapt meshes

            self.print("\nStarting mesh adaptation for iteration {:d}...".format(n+1))
            for i, M in enumerate(metrics):
                self.print("Adapting mesh {:d}/{:d}...".format(i+1, self.num_meshes))
                self.meshes[i] = pragmatic_adapt(self.meshes[i], M, op=op)
            del metrics
            self.num_cells.append([mesh.num_cells() for mesh in self.meshes])
            self.num_vertices.append([mesh.num_vertices() for mesh in self.meshes])
            self.print("Done!")

            # ---  Setup for next run / logging

            self.setup_all(self.meshes)
            self.dofs.append([np.array(V.dof_count).sum() for V in self.V])

            self.print("\nResulting meshes")
            msg = "  {:2d}: complexity {:8.1f} vertices {:7d} elements {:7d}"
            for i, c in enumerate(complexities):
                self.print(msg.format(i, c, self.num_vertices[n+1][i], self.num_cells[n+1][i]))
            msg = "  total:            {:8.1f}          {:7d}          {:7d}\n"
            self.print(msg.format(
                self.st_complexities[-1],
                sum(self.num_vertices[n+1])*self.dt_per_mesh,
                sum(self.num_cells[n+1])*self.dt_per_mesh,
            ))

            # Check convergence of *all* element counts
            converged = True
            for i, num_cells_ in enumerate(self.num_cells[n-1]):
                if np.abs(self.num_cells[n][i] - num_cells_) > op.element_rtol*num_cells_:
                    converged = False
            if converged:
                self.print("Converged number of mesh elements!")
                break

    # TODO: Allow adaptation to tracer / sediment / Exner
    # TODO: Enable move to base class
    def run_dwr(self, **kwargs):
        # TODO: doc
        op = self.op
        self.indicator_file = File(os.path.join(self.di, 'indicator.pvd'))
        for n in range(op.num_adapt):
            self.outer_iteration = n

            # --- Solve forward to get checkpoints

            # self.get_checkpoints()
            self.solve_forward()

            # --- Convergence criteria

            # Check QoI convergence
            qoi = self.quantity_of_interest()
            self.print("Quantity of interest {:d}: {:.4e}".format(n+1, qoi))
            self.qois.append(qoi)
            if len(self.qois) > 1:
                if np.abs(self.qois[-1] - self.qois[-2]) < op.qoi_rtol*self.qois[-2]:
                    self.print("Converged quantity of interest!")
                    break

            # Check maximum number of iterations
            if n == op.num_adapt - 1:
                break

            # --- Setup problem on enriched space

            same_mesh = True
            for mesh in self.meshes:
                if mesh != self.meshes[0]:
                    same_mesh = False
                    break
            if same_mesh:
                self.print("All meshes are identical so we use an identical hierarchy.")
                hierarchy = MeshHierarchy(self.meshes[0], 1)
                refined_meshes = [hierarchy[1] for mesh in self.meshes]
            else:
                self.print("Meshes differ so we create separate hierarchies.")
                hierarchies = [MeshHierarchy(mesh, 1) for mesh in self.meshes]
                refined_meshes = [hierarchy[1] for hierarchy in hierarchies]
            ep = type(self)(
                op,
                meshes=refined_meshes,
                nonlinear=self.nonlinear,
            )
            ep.outer_iteration = n

            # --- Loop over mesh windows *in reverse*

            for i, P1 in enumerate(self.P1):
                self.indicators[i]['dwr'] = Function(P1, name="DWR indicator")
            metrics = [Function(P1_ten, name="Metric") for P1_ten in self.P1_ten]
            for i in range(self.num_meshes-1, -1, -1):
                fwd_solutions_step = []
                fwd_solutions_step_old = []
                adj_solutions_step = []
                enriched_adj_solutions_step = []
                tm = dmhooks.get_transfer_manager(self.meshes[i]._plex)

                # --- Setup forward solver for enriched problem

                # TODO: Need to transfer fwd sol in nonlinear case
                ep.create_error_estimators(i)  # These get passed to the timesteppers under the hood
                ep.setup_solver_forward(i)
                ets = ep.timesteppers[i]['shallow_water']  # TODO: Tracer option

                # --- Solve forward on current window

                ts = self.timesteppers[i]['shallow_water']  # TODO: Tracer option

                def export_func():
                    fwd_solutions_step.append(ts.solution.copy(deepcopy=True))
                    fwd_solutions_step_old.append(ts.solution_old.copy(deepcopy=True))
                    # TODO: Also need store fields at each export (in general case)

                self.simulation_time = i*op.dt*self.dt_per_mesh
                self.transfer_forward_solution(i)
                self.setup_solver_forward(i)
                self.solve_forward_step(i, export_func=export_func, plot_pvd=False)

                # --- Solve adjoint on current window

                def export_func():
                    adj_solutions_step.append(self.adj_solutions[i].copy(deepcopy=True))

                self.transfer_adjoint_solution(i)
                self.setup_solver_adjoint(i)
                self.solve_adjoint_step(i, export_func=export_func, plot_pvd=False)

                # --- Solve adjoint on current window in enriched space

                def export_func():
                    enriched_adj_solutions_step.append(ep.adj_solutions[i].copy(deepcopy=True))

                ep.simulation_time = (i+1)*op.dt*self.dt_per_mesh  # TODO: Shouldn't be needed
                ep.transfer_adjoint_solution(i)
                ep.setup_solver_adjoint(i)
                ep.solve_adjoint_step(i, export_func=export_func, plot_pvd=False)

                # --- Assemble indicators and metrics

                n_fwd = len(fwd_solutions_step)
                n_adj = len(adj_solutions_step)
                if n_fwd != n_adj:
                    msg = "Mismatching number of indicators ({:d} vs {:d})"
                    raise ValueError(msg.format(n_fwd, n_adj))
                adj_solutions_step = list(reversed(adj_solutions_step))
                enriched_adj_solutions_step = list(reversed(enriched_adj_solutions_step))
                I = 0
                op.print_debug("DWR indicators on mesh {:2d}".format(i))
                indicator_enriched = Function(ep.P0[i])
                fwd_proj = Function(ep.V[i])
                fwd_old_proj = Function(ep.V[i])
                adj_error = Function(ep.V[i])
                bcs = self.boundary_conditions[i]['shallow_water']  # TODO: Tracer option
                ets.setup_error_estimator(fwd_proj, fwd_old_proj, adj_error, bcs)

                # Loop over exported timesteps
                for j in range(len(fwd_solutions_step)):
                    scaling = 0.5 if j in (0, n_fwd-1) else 1.0  # Trapezium rule  # TODO: Other integrators

                    # Prolong forward solution at current and previous timestep
                    tm.prolong(fwd_solutions_step[j], fwd_proj)
                    tm.prolong(fwd_solutions_step_old[j], fwd_old_proj)

                    # Approximate adjoint error in enriched space
                    tm.prolong(adj_solutions_step[j], adj_error)
                    adj_error *= -1
                    adj_error += enriched_adj_solutions_step[j]

                    # Compute dual weighted residual
                    indicator_enriched.interpolate(abs(ets.error_estimator.weighted_residual()))

                    # Time-integrate
                    I += op.dt*self.dt_per_mesh*scaling*indicator_enriched
                indicator_enriched_cts = interpolate(I, ep.P1[i])
                tm.inject(indicator_enriched_cts, self.indicators[i]['dwr'])
                metrics[i].assign(isotropic_metric(self.indicators[i]['dwr'], normalise=False))

            del indicator_enriched_cts
            del adj_error
            del indicator_enriched
            del ep
            del refined_meshes
            if same_mesh:
                del hierarchy
            else:
                del hierarchies

            # --- Normalise metrics

            space_time_normalise(metrics, op=op)

            # Output to .pvd and .vtu
            # metric_file = File(os.path.join(self.di, 'metric.pvd'))
            complexities = []
            for i, M in enumerate(metrics):
                self.indicator_file._topology = None
                self.indicator_file.write(self.indicators[i]['dwr'])
                # metric_file._topology = None
                # metric_file.write(M)
                complexities.append(metric_complexity(M))
            self.st_complexities.append(sum(complexities)*op.end_time/op.dt)

            # --- Adapt meshes

            self.print("\nStarting mesh adaptation for iteration {:d}...".format(n+1))
            for i, M in enumerate(metrics):
                self.print("Adapting mesh {:d}/{:d}...".format(i+1, self.num_meshes))
                self.meshes[i] = pragmatic_adapt(self.meshes[i], M, op=op)
            del metrics
            self.num_cells.append([mesh.num_cells() for mesh in self.meshes])
            self.num_vertices.append([mesh.num_vertices() for mesh in self.meshes])
            self.print("Done!")

            # ---  Setup for next run / logging

            self.setup_all(self.meshes)
            self.dofs.append([np.array(V.dof_count).sum() for V in self.V])

            self.print("\nResulting meshes")
            msg = "  {:2d}: complexity {:8.1f} vertices {:7d} elements {:7d}"
            for i, c in enumerate(complexities):
                self.print(msg.format(i, c, self.num_vertices[n+1][i], self.num_cells[n+1][i]))
            msg = "  total:            {:8.1f}          {:7d}          {:7d}\n"
            self.print(msg.format(
                self.st_complexities[-1],
                sum(self.num_vertices[n+1])*self.dt_per_mesh,
                sum(self.num_cells[n+1])*self.dt_per_mesh,
            ))

            # Check convergence of *all* element counts
            converged = True
            for i, num_cells_ in enumerate(self.num_cells[n-1]):
                if np.abs(self.num_cells[n][i] - num_cells_) > op.element_rtol*num_cells_:
                    converged = False
            if converged:
<<<<<<< HEAD
                print_output("Converged number of mesh elements!")
                break
=======
                self.print("Converged number of mesh elements!")
                break
>>>>>>> 029343e4
<|MERGE_RESOLUTION|>--- conflicted
+++ resolved
@@ -7,10 +7,6 @@
 import os
 from time import perf_counter
 
-<<<<<<< HEAD
-from ..adapt.adaptation import pragmatic_adapt
-from ..adapt.metric import *
-=======
 from adapt_utils.adapt.adaptation import pragmatic_adapt
 from adapt_utils.adapt.metric import *
 from .swe.equation import ShallowWaterEquations, ShallowWaterMomentumEquation
@@ -20,7 +16,6 @@
 from .tracer.equation import TracerEquation2D, ConservativeTracerEquation2D
 from .tracer.adjoint import AdjointTracerEquation2D, AdjointConservativeTracerEquation2D
 from .tracer.error_estimation import TracerGOErrorEstimator
->>>>>>> 029343e4
 from .base import AdaptiveProblemBase
 from .callback import *
 from .swe.utils import *
@@ -1051,17 +1046,8 @@
         # update_forcings(self.simulation_time)
         self.print(80*'=')
         op.print_debug("SOLVE: Entering forward timeloop on mesh {:d}...".format(i))
-<<<<<<< HEAD
-        if self.num_meshes == 1:
-            msg = "FORWARD SOLVE  time {:8.2f}  ({:6.2f} seconds)"
-            print_output(msg.format(self.simulation_time, 0.0))
-        else:
-            msg = "{:2d} {:s} FORWARD SOLVE mesh {:2d}/{:2d}  time {:8.2f}  ({:6.2f} seconds)"
-            print_output(msg.format(self.outer_iteration, '  '*i, i+1, self.num_meshes, self.simulation_time, 0.0))
-=======
         msg = "{:2d} {:s} FORWARD SOLVE mesh {:2d}/{:2d}  time {:8.2f}  ({:6.2f}) seconds"
         self.print(msg.format(self.outer_iteration, '  '*i, i+1, self.num_meshes, self.simulation_time, 0.0))
->>>>>>> 029343e4
         cpu_timestamp = perf_counter()
 
         # Callbacks
@@ -1150,14 +1136,7 @@
             self.callbacks[i].evaluate(mode='timestep')
             if self.iteration % op.dt_per_export == 0:
                 cpu_time = perf_counter() - cpu_timestamp
-<<<<<<< HEAD
-                if self.num_meshes == 1:
-                    print_output(msg.format(self.simulation_time, cpu_time))
-                else:
-                    print_output(msg.format(self.outer_iteration, '  '*i, i+1, self.num_meshes, self.simulation_time, cpu_time))
-=======
                 self.print(msg.format(self.outer_iteration, '  '*i, i+1, self.num_meshes, self.simulation_time, cpu_time))
->>>>>>> 029343e4
                 cpu_timestamp = perf_counter()
                 if op.solve_swe and plot_pvd:
                     u, eta = self.fwd_solutions[i].split()
@@ -1232,17 +1211,8 @@
         # update_forcings(self.simulation_time)
         self.print(80*'=')
         op.print_debug("SOLVE: Entering forward timeloop on mesh {:d}...".format(i))
-<<<<<<< HEAD
-        if self.num_meshes == 1:
-            msg = "ADJOINT SOLVE  time {:8.2f}  ({:6.2f} seconds)"
-            print_output(msg.format(self.simulation_time, 0.0))
-        else:
-            msg = "{:2d} {:s}  ADJOINT SOLVE mesh {:2d}/{:2d}  time {:8.2f}  ({:6.2f} seconds)"
-            print_output(msg.format(self.outer_iteration, '  '*i, i+1, self.num_meshes, self.simulation_time, 0.0))
-=======
         msg = "{:2d} {:s}  ADJOINT SOLVE mesh {:2d}/{:2d}  time {:8.2f}  ({:6.2f} seconds)"
         self.print(msg.format(self.outer_iteration, '  '*i, i+1, self.num_meshes, self.simulation_time, 0.0))
->>>>>>> 029343e4
         cpu_timestamp = perf_counter()
 
         # Callbacks
@@ -1302,14 +1272,7 @@
             if self.iteration % op.dt_per_export == 0:
                 cpu_time = perf_counter() - cpu_timestamp
                 cpu_timestamp = perf_counter()
-<<<<<<< HEAD
-                if self.num_meshes == 1:
-                    print_output(msg.format(self.simulation_time, cpu_time))
-                else:
-                    print_output(msg.format(self.outer_iteration, '  '*i, i+1, self.num_meshes, self.simulation_time, cpu_time))
-=======
                 self.print(msg.format(self.outer_iteration, '  '*i, i+1, self.num_meshes, self.simulation_time, cpu_time))
->>>>>>> 029343e4
                 if op.solve_swe and plot_pvd:
                     z, zeta = self.adj_solutions[i].split()
                     proj_z.project(z)
@@ -1872,10 +1835,5 @@
                 if np.abs(self.num_cells[n][i] - num_cells_) > op.element_rtol*num_cells_:
                     converged = False
             if converged:
-<<<<<<< HEAD
-                print_output("Converged number of mesh elements!")
-                break
-=======
                 self.print("Converged number of mesh elements!")
                 break
->>>>>>> 029343e4
