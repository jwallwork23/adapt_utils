--- conflicted
+++ resolved
@@ -103,16 +103,9 @@
         self.angle_correction = False
         self.suspended = False
         self.convective_vel_flag = False
-<<<<<<< HEAD
         self.bedload = True
-        self.solve_sediment = True
+        self.solve_sediment = False
         self.solve_exner = True
-=======
-        self.bedload = False
-        self.solve_sediment = False
-        self.solve_exner = False
-        # self.solve_exner = True
->>>>>>> 2f5fc372
 
         self.norm_smoother = Constant(10/25)
 
