--- conflicted
+++ resolved
@@ -7,10 +7,7 @@
 from adapt_utils.unsteady.sediment.sediments_model import SedimentModel
 
 import numpy as np
-<<<<<<< HEAD
-=======
 
->>>>>>> c6c93f9f
 
 __all__ = ["TrenchSedimentOptions"]
 
