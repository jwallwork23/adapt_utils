from thetis import *
from thetis.configuration import *

from adapt_utils.unsteady.options import CoupledOptions
from adapt_utils.unsteady.swe.utils import heaviside_approx
from thetis.options import ModelOptions2d
from adapt_utils.unsteady.sediment.sediments_model import SedimentModel

import os
import numpy as np
import matplotlib
# import matplotlib.pyplot as plt


matplotlib.rc('text', usetex=True)
matplotlib.rc('font', family='serif')


__all__ = ["TrenchSedimentOptions"]


class TrenchSedimentOptions(CoupledOptions):

    def __init__(self, friction='nik_solver', plot_timeseries=False, nx=1, ny=1, input_dir = None, output_dir = None, **kwargs):
        super(TrenchSedimentOptions, self).__init__(**kwargs)
        self.plot_timeseries = plot_timeseries
        self.default_mesh = RectangleMesh(np.int(16*5*nx), 5*ny, 16, 1.1)
        self.plot_pvd = True
        self.num_hours = 15

<<<<<<< HEAD
        if output_dir is not None:
            self.di = output_dir
=======
        self.di = os.path.join(self.di, 'bathymetry')
>>>>>>> 1d7eaf57

        # Physical
        self.base_viscosity = 1e-6
        self.wetting_and_drying = False
        self.solve_sediment = True
        self.solve_exner = True

        try:
            assert friction in ('nikuradse', 'manning', 'nik_solver')
        except AssertionError:
            raise ValueError("Friction parametrisation '{:s}' not recognised.".format(friction))
        self.friction = friction
        self.average_size = 160e-6  # Average sediment size
        self.friction_coeff = 0.025
        self.ksp = Constant(3*self.average_size)
        self.norm_smoother = Constant(0.1)

        # Stabilisation
        self.stabilisation = 'lax_friedrichs'

        # Initial
        self.elev_init, self.uv_init = self.initialise_fields(input_dir, self.di)

        self.set_up_morph_model(input_dir, self.default_mesh)        

        self.morphological_acceleration_factor = Constant(100)

        # Time integration
        self.dt = 0.25
        self.end_time = self.num_hours*3600.0/float(self.morphological_acceleration_factor)
        self.dt_per_mesh_movement = 45
        self.dt_per_export = 45
        self.timestepper = 'CrankNicolson'
        self.implicitness_theta = 1.0
        self.family = 'dg-dg'

        # Adaptivity
        self.h_min = 1e-8
        self.h_max = 10.

        # Timeseries
        self.wd_obs = []
        self.trange = np.linspace(0.0, self.end_time, self.num_hours+1)
        tol = 1e-8  # FIXME: Point evaluation hack
        self.xrange = np.linspace(tol, 16-tol, 20)

        #self.uv_file = File(os.path.join(self.di, 'uv.pvd'))

    def set_up_morph_model(self, input_dir, mesh = None):

        # Physical
        self.base_diffusivity = 0.18161630470135287

        self.porosity = Constant(0.4)
        self.ks = Constant(0.025)
        self.average_size = 160*(10**(-6))  # Average sediment size        

        self.wetting_and_drying = False
        self.conservative = False
        self.slope_eff = True
        self.angle_correction = True
        self.suspended = True
        self.convective_vel_flag = True
        self.bedload = True

        #if not hasattr(self, 'bathymetry') or self.bathymetry is None:
        #    self.P1 = FunctionSpace(self.default_mesh, "CG", 1)
        #    self.bathymetry = self.set_bathymetry(self.P1)


    def create_sediment_model(self, mesh, bathymetry):
        self.P1DG = FunctionSpace(mesh, "DG", 1)
        self.P1_vec_dg = VectorFunctionSpace(mesh, "DG", 1)

        self.uv_d = Function(self.P1_vec_dg).project(self.uv_init)

        self.eta_d = Function(self.P1DG).project(self.elev_init)
        self.sediment_model = SedimentModel(ModelOptions2d, suspendedload=self.suspended, convectivevel=self.convective_vel_flag,
            bedload=self.bedload, angle_correction=self.angle_correction, slope_eff=self.slope_eff, seccurrent=False,
            mesh2d=mesh, bathymetry_2d=bathymetry,
                            uv_init = self.uv_d, elev_init = self.eta_d, ks=self.ks, average_size=self.average_size,
                            cons_tracer = self.conservative, wetting_and_drying = self.wetting_and_drying)

    def set_quadratic_drag_coefficient(self, fs):
        self.depth = Function(fs).interpolate(self.set_bathymetry(fs) + Constant(0.397))
        if self.friction == 'nikuradse':
            return interpolate(self.get_cfactor(self.depth), fs)

    def get_cfactor(self, depth):
        try:
            assert hasattr(self, 'depth')
        except AssertionError:
            raise ValueError("Depth is undefined.")
        ksp = Constant(3*self.average_size)
        hc = conditional(depth > Constant(0.001), depth, Constant(0.001))
        aux = max_value(11.036*hc/ksp, 1.001)
        return 2*(0.4**2)/(ln(aux)**2)

    def set_bathymetry(self, fs):

        initial_depth = Constant(0.397)
        depth_riv = Constant(initial_depth - 0.397)
        depth_trench = Constant(depth_riv - 0.15)
        depth_diff = depth_trench - depth_riv
        x, y = SpatialCoordinate(fs.mesh())
        trench = conditional(le(x, 5), depth_riv, conditional(le(x, 6.5), (1/1.5)*depth_diff*(x-6.5) + depth_trench,
                             conditional(le(x, 9.5), depth_trench, conditional(le(x, 11), -(1/1.5)*depth_diff*(x-11) + depth_riv, depth_riv))))
        return interpolate(-trench, fs)

    def set_viscosity(self, fs):
        self.viscosity = Function(fs)
        self.viscosity.assign(self.base_viscosity)
        return self.viscosity

    def set_boundary_conditions(self, prob, i):
        inflow_tag = 1
        outflow_tag = 2
        bottom_wall_tag = 3
        top_wall_tag = 4
        boundary_conditions = {
            'shallow_water': {
                inflow_tag: {'flux': Constant(-0.22)},
                outflow_tag: {'elev': Constant(0.397)},
            },
	   'sediment': {
                inflow_tag: {'value': self.sediment_model.equiltracer}
            }
        }
        return boundary_conditions

    def set_initial_condition(self, prob):
        u, eta = prob.fwd_solutions[0].split()
        u.project(self.uv_init)
        eta.project(self.elev_init)

    def set_sediment_source(self, fs):
        if self.suspended:
            return self.sediment_model.ero_term
        else:
            return None

    def set_sediment_sink(self, fs):
        if self.suspended:
            return self.sediment_model.depo_term
        else:
            return None

    def set_advective_velocity_factor(self, fs):
        if self.convective_vel_flag:
            return self.sediment_model.corr_factor_model.corr_vel_factor
        else:
            return Constant(1.0)

    def set_initial_condition_sediment(self, prob):
        prob.fwd_solutions_sediment[0].interpolate(Constant(0.0)) #self.sediment_model.equiltracer)

    def set_initial_condition_bathymetry(self, prob):
       prob.fwd_solutions_bathymetry[0].interpolate(self.set_bathymetry(prob.fwd_solutions_bathymetry[0].function_space()))

    def get_update_forcings(self, prob, i):
        u, eta = prob.fwd_solutions[i].split()
        depth = prob.depth[i]

        #def update_forcings(t):

            # Update bathymetry and friction
            #if self.friction == 'nikuradse':
            #    if self.wetting_and_drying:
            #        depth.project(eta + bathymetry_displacement(eta) + prob.bathymetry[i])
            #    prob.fields[i].quadratic_drag_coefficient.interpolate(self.get_cfactor(depth))

        return None #update_forcings

    def get_export_func(self, prob, i):
        eta_tilde = Function(prob.P1DG[i], name="Modified elevation")
        #self.eta_tilde_file._topology = None
        if self.plot_timeseries:
            u, eta = prob.fwd_solutions[i].split()
            b = prob.bathymetry[i]
            wd = Function(prob.P1DG[i], name="Heaviside approximation")

        def export_func():
            eta_tilde.project(self.get_eta_tilde(prob, i))
            #self.eta_tilde_file.write(eta_tilde)
            u, eta = prob.fwd_solutions[i].split()
            #if self.plot_timeseries:

                # Store modified bathymetry timeseries
            #    wd.project(heaviside_approx(-eta-b, self.wetting_and_drying_alpha))
            #    self.wd_obs.append([wd.at([x, 0]) for x in self.xrange])

        return export_func

    def initialise_fields(self, inputdir, outputdir):
        """
        Initialise simulation with results from a previous simulation
        """
        from firedrake.petsc import PETSc
        try:
            import firedrake.cython.dmplex as dmplex
        except:
            import firedrake.dmplex as dmplex  # Older version
        # mesh
        with timed_stage('mesh'):
            # Load
            newplex = PETSc.DMPlex().create()
            newplex.createFromFile(inputdir + '/myplex.h5')
            mesh = Mesh(newplex)

        DG_2d = FunctionSpace(mesh, "DG", 1)
        # elevation
        with timed_stage('initialising elevation'):
            chk = DumbCheckpoint(inputdir + "/elevation", mode=FILE_READ)
            elev_init = Function(DG_2d, name="elevation")
            chk.load(elev_init)
            File(outputdir + "/elevation_imported.pvd").write(elev_init)
            chk.close()
        # velocity
        with timed_stage('initialising velocity'):
            chk = DumbCheckpoint(inputdir + "/velocity", mode=FILE_READ)
            V = VectorFunctionSpace(mesh, "DG", 1)
            uv_init = Function(V, name="velocity")
            chk.load(uv_init)
            File(outputdir + "/velocity_imported.pvd").write(uv_init)
            chk.close()
        return elev_init, uv_init,
<|MERGE_RESOLUTION|>--- conflicted
+++ resolved
@@ -28,12 +28,8 @@
         self.plot_pvd = True
         self.num_hours = 15
 
-<<<<<<< HEAD
         if output_dir is not None:
             self.di = output_dir
-=======
-        self.di = os.path.join(self.di, 'bathymetry')
->>>>>>> 1d7eaf57
 
         # Physical
         self.base_viscosity = 1e-6
